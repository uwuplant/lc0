/*
  This file is part of Leela Chess Zero.
  Copyright (C) 2018-2019 The LCZero Authors

  Leela Chess is free software: you can redistribute it and/or modify
  it under the terms of the GNU General Public License as published by
  the Free Software Foundation, either version 3 of the License, or
  (at your option) any later version.

  Leela Chess is distributed in the hope that it will be useful,
  but WITHOUT ANY WARRANTY; without even the implied warranty of
  MERCHANTABILITY or FITNESS FOR A PARTICULAR PURPOSE.  See the
  GNU General Public License for more details.

  You should have received a copy of the GNU General Public License
  along with Leela Chess.  If not, see <http://www.gnu.org/licenses/>.

  Additional permission under GNU GPL version 3 section 7

  If you modify this Program, or any covered work, by linking or
  combining it with NVIDIA Corporation's libraries from the NVIDIA CUDA
  Toolkit and the NVIDIA CUDA Deep Neural Network library (or a
  modified version of those libraries), containing parts covered by the
  terms of the respective license agreement, the licensors of this
  Program grant you additional permission to convey the resulting work.
*/

#pragma once

#include "neural/encoder.h"
#include "utils/optionsdict.h"
#include "utils/optionsparser.h"

namespace lczero {

<<<<<<< HEAD
enum class ContemptPerspective { STM, WHITE, BLACK, NONE };
=======
enum class ContemptMode { PLAY, WHITE, BLACK, NONE };
>>>>>>> 3a39a4e3

class SearchParams {
 public:
  SearchParams(const OptionsDict& options);
  SearchParams(const SearchParams&) = delete;

  // Use struct for WDLRescaleParams calculation to make them const.
  struct WDLRescaleParams {
    WDLRescaleParams(float r, float d) {
      ratio = r;
      diff = d;
    }
    float ratio;
    float diff;
  };

  // Populates UciOptions with search parameters.
  static void Populate(OptionsParser* options);

  // Parameter getters.
  uint32_t GetMiniBatchSize() const { return kMiniBatchSize; }
  float GetCpuct(bool at_root) const { return at_root ? kCpuctAtRoot : kCpuct; }
  float GetCpuctBase(bool at_root) const {
    return at_root ? kCpuctBaseAtRoot : kCpuctBase;
  }
  float GetCpuctFactor(bool at_root) const {
    return at_root ? kCpuctFactorAtRoot : kCpuctFactor;
  }
  bool GetTwoFoldDraws() const { return kTwoFoldDraws; }
  float GetTemperature() const { return options_.Get<float>(kTemperatureId); }
  float GetTemperatureVisitOffset() const {
    return options_.Get<float>(kTemperatureVisitOffsetId);
  }
  int GetTempDecayMoves() const { return options_.Get<int>(kTempDecayMovesId); }
  int GetTempDecayDelayMoves() const {
    return options_.Get<int>(kTempDecayDelayMovesId);
  }
  int GetTemperatureCutoffMove() const {
    return options_.Get<int>(kTemperatureCutoffMoveId);
  }
  float GetTemperatureEndgame() const {
    return options_.Get<float>(kTemperatureEndgameId);
  }
  float GetTemperatureWinpctCutoff() const {
    return options_.Get<float>(kTemperatureWinpctCutoffId);
  }
  float GetNoiseEpsilon() const { return kNoiseEpsilon; }
  float GetNoiseAlpha() const { return kNoiseAlpha; }
  bool GetVerboseStats() const { return options_.Get<bool>(kVerboseStatsId); }
  bool GetLogLiveStats() const { return options_.Get<bool>(kLogLiveStatsId); }
  bool GetFpuAbsolute(bool at_root) const {
    return at_root ? kFpuAbsoluteAtRoot : kFpuAbsolute;
  }
  float GetFpuValue(bool at_root) const {
    return at_root ? kFpuValueAtRoot : kFpuValue;
  }
  int GetCacheHistoryLength() const { return kCacheHistoryLength; }
  float GetPolicySoftmaxTemp() const { return kPolicySoftmaxTemp; }
  int GetMaxCollisionEvents() const { return kMaxCollisionEvents; }
  int GetMaxCollisionVisits() const { return kMaxCollisionVisits; }
  bool GetOutOfOrderEval() const { return kOutOfOrderEval; }
  bool GetStickyEndgames() const { return kStickyEndgames; }
  bool GetSyzygyFastPlay() const { return kSyzygyFastPlay; }
  int GetMultiPv() const { return options_.Get<int>(kMultiPvId); }
  bool GetPerPvCounters() const { return options_.Get<bool>(kPerPvCountersId); }
  std::string GetScoreType() const {
    return options_.Get<std::string>(kScoreTypeId);
  }
  FillEmptyHistory GetHistoryFill() const { return kHistoryFill; }
  float GetMovesLeftMaxEffect() const { return kMovesLeftMaxEffect; }
  float GetMovesLeftThreshold() const { return kMovesLeftThreshold; }
  float GetMovesLeftSlope() const { return kMovesLeftSlope; }
  float GetMovesLeftConstantFactor() const { return kMovesLeftConstantFactor; }
  float GetMovesLeftScaledFactor() const { return kMovesLeftScaledFactor; }
  float GetMovesLeftQuadraticFactor() const {
    return kMovesLeftQuadraticFactor;
  }
  bool GetDisplayCacheUsage() const { return kDisplayCacheUsage; }
  int GetMaxConcurrentSearchers() const { return kMaxConcurrentSearchers; }
<<<<<<< HEAD
  ContemptPerspective GetContemptPerspective() const {
    return kContemptPerspective;
  }
  float GetSidetomoveDrawScore() const { return kDrawScoreSidetomove; }
  float GetOpponentDrawScore() const { return kDrawScoreOpponent; }
  float GetWhiteDrawDelta() const { return kDrawScoreWhite; }
  float GetBlackDrawDelta() const { return kDrawScoreBlack; }
=======
  float GetDrawScore() const { return kDrawScore; }
  ContemptMode GetContemptMode() const {
    std::string mode = options_.Get<std::string>(kContemptModeId);
    if (mode == "play") return ContemptMode::PLAY;
    if (mode == "white_side_analysis") return ContemptMode::WHITE;
    if (mode == "black_side_analysis") return ContemptMode::BLACK;
    assert(mode == "disable");
    return ContemptMode::NONE;
  }
>>>>>>> 3a39a4e3
  float GetWDLRescaleRatio() const { return kWDLRescaleParams.ratio; }
  float GetWDLRescaleDiff() const { return kWDLRescaleParams.diff; }
  float GetWDLEvalObjectivity() const { return kWDLEvalObjectivity; }
  uint32_t GetMaxOutOfOrderEvals() const { return kMaxOutOfOrderEvals; }
  float GetNpsLimit() const { return kNpsLimit; }

  int GetTaskWorkersPerSearchWorker() const {
    return kTaskWorkersPerSearchWorker;
  }
  int GetMinimumWorkSizeForProcessing() const {
    return kMinimumWorkSizeForProcessing;
  }
  int GetMinimumWorkSizeForPicking() const {
    return kMinimumWorkSizeForPicking;
  }
  int GetMinimumRemainingWorkSizeForPicking() const {
    return kMinimumRemainingWorkSizeForPicking;
  }
  int GetMinimumWorkPerTaskForProcessing() const {
    return kMinimumWorkPerTaskForProcessing;
  }
  int GetIdlingMinimumWork() const { return kIdlingMinimumWork; }
  int GetThreadIdlingThreshold() const { return kThreadIdlingThreshold; }
  int GetMaxCollisionVisitsScalingStart() const {
    return kMaxCollisionVisitsScalingStart;
  }
  int GetMaxCollisionVisitsScalingEnd() const {
    return kMaxCollisionVisitsScalingEnd;
  }
  float GetMaxCollisionVisitsScalingPower() const {
    return kMaxCollisionVisitsScalingPower;
  }
<<<<<<< HEAD
  float GetCpuctUtilityStdevPrior() const { return kCpuctUtilityStdevPrior; }
  float GetCpuctUtilityStdevScale() const { return kCpuctUtilityStdevScale; }
  float GetCpuctUtilityStdevPriorWeight() const {
    return kCpuctUtilityStdevPriorWeight;
  }
=======
  bool GetSearchSpinBackoff() const { return kSearchSpinBackoff; }
>>>>>>> 3a39a4e3

  // Search parameter IDs.
  static const OptionId kMiniBatchSizeId;
  static const OptionId kCpuctId;
  static const OptionId kCpuctAtRootId;
  static const OptionId kCpuctBaseId;
  static const OptionId kCpuctBaseAtRootId;
  static const OptionId kCpuctFactorId;
  static const OptionId kCpuctFactorAtRootId;
  static const OptionId kRootHasOwnCpuctParamsId;
  static const OptionId kTwoFoldDrawsId;
  static const OptionId kTemperatureId;
  static const OptionId kTempDecayMovesId;
  static const OptionId kTempDecayDelayMovesId;
  static const OptionId kTemperatureCutoffMoveId;
  static const OptionId kTemperatureEndgameId;
  static const OptionId kTemperatureWinpctCutoffId;
  static const OptionId kTemperatureVisitOffsetId;
  static const OptionId kNoiseEpsilonId;
  static const OptionId kNoiseAlphaId;
  static const OptionId kVerboseStatsId;
  static const OptionId kLogLiveStatsId;
  static const OptionId kFpuStrategyId;
  static const OptionId kFpuValueId;
  static const OptionId kFpuStrategyAtRootId;
  static const OptionId kFpuValueAtRootId;
  static const OptionId kCacheHistoryLengthId;
  static const OptionId kPolicySoftmaxTempId;
  static const OptionId kMaxCollisionEventsId;
  static const OptionId kMaxCollisionVisitsId;
  static const OptionId kOutOfOrderEvalId;
  static const OptionId kStickyEndgamesId;
  static const OptionId kSyzygyFastPlayId;
  static const OptionId kMultiPvId;
  static const OptionId kPerPvCountersId;
  static const OptionId kScoreTypeId;
  static const OptionId kHistoryFillId;
  static const OptionId kMovesLeftMaxEffectId;
  static const OptionId kMovesLeftThresholdId;
  static const OptionId kMovesLeftConstantFactorId;
  static const OptionId kMovesLeftScaledFactorId;
  static const OptionId kMovesLeftQuadraticFactorId;
  static const OptionId kMovesLeftSlopeId;
  static const OptionId kDisplayCacheUsageId;
  static const OptionId kMaxConcurrentSearchersId;
<<<<<<< HEAD
  static const OptionId kContemptPerspectiveId;
  static const OptionId kDrawScoreSidetomoveId;
  static const OptionId kDrawScoreOpponentId;
  static const OptionId kDrawScoreWhiteId;
  static const OptionId kDrawScoreBlackId;
=======
  static const OptionId kDrawScoreId;
  static const OptionId kContemptModeId;
>>>>>>> 3a39a4e3
  static const OptionId kContemptId;
  static const OptionId kContemptMaxValueId;
  static const OptionId kWDLCalibrationEloId;
  static const OptionId kWDLContemptAttenuationId;
  static const OptionId kWDLEvalObjectivityId;
  static const OptionId kWDLDrawRateTargetId;
  static const OptionId kWDLDrawRateReferenceId;
  static const OptionId kWDLBookExitBiasId;
  static const OptionId kMaxOutOfOrderEvalsId;
  static const OptionId kNpsLimitId;
  static const OptionId kTaskWorkersPerSearchWorkerId;
  static const OptionId kMinimumWorkSizeForProcessingId;
  static const OptionId kMinimumWorkSizeForPickingId;
  static const OptionId kMinimumRemainingWorkSizeForPickingId;
  static const OptionId kMinimumWorkPerTaskForProcessingId;
  static const OptionId kIdlingMinimumWorkId;
  static const OptionId kThreadIdlingThresholdId;
  static const OptionId kMaxCollisionVisitsScalingStartId;
  static const OptionId kMaxCollisionVisitsScalingEndId;
  static const OptionId kMaxCollisionVisitsScalingPowerId;
  static const OptionId kUCIOpponentId;
  static const OptionId kUCIRatingAdvId;
<<<<<<< HEAD
  static const OptionId kCpuctUtilityStdevPriorId;
  static const OptionId kCpuctUtilityStdevScaleId;
  static const OptionId kCpuctUtilityStdevPriorWeightId;
=======
  static const OptionId kSearchSpinBackoffId;
>>>>>>> 3a39a4e3

 private:
  const OptionsDict& options_;
  // Cached parameter values. Values have to be cached if either:
  // 1. Parameter is accessed often and has to be cached for performance
  // reasons.
  // 2. Parameter has to stay the same during the search.
  // TODO(crem) Some of those parameters can be converted to be dynamic after
  //            trivial search optimizations.
  const float kCpuct;
  const float kCpuctAtRoot;
  const float kCpuctBase;
  const float kCpuctBaseAtRoot;
  const float kCpuctFactor;
  const float kCpuctFactorAtRoot;
  const bool kTwoFoldDraws;
  const float kNoiseEpsilon;
  const float kNoiseAlpha;
  const bool kFpuAbsolute;
  const float kFpuValue;
  const bool kFpuAbsoluteAtRoot;
  const float kFpuValueAtRoot;
  const int kCacheHistoryLength;
  const float kPolicySoftmaxTemp;
  const int kMaxCollisionEvents;
  const int kMaxCollisionVisits;
  const bool kOutOfOrderEval;
  const bool kStickyEndgames;
  const bool kSyzygyFastPlay;
  const FillEmptyHistory kHistoryFill;
  const int kMiniBatchSize;
  const float kMovesLeftMaxEffect;
  const float kMovesLeftThreshold;
  const float kMovesLeftSlope;
  const float kMovesLeftConstantFactor;
  const float kMovesLeftScaledFactor;
  const float kMovesLeftQuadraticFactor;
  const bool kDisplayCacheUsage;
  const int kMaxConcurrentSearchers;
<<<<<<< HEAD
  const float kDrawScoreSidetomove;
  const float kDrawScoreOpponent;
  const float kDrawScoreWhite;
  const float kDrawScoreBlack;
  const ContemptPerspective kContemptPerspective;
=======
  const float kDrawScore;
>>>>>>> 3a39a4e3
  const float kContempt;
  const WDLRescaleParams kWDLRescaleParams;
  const float kWDLEvalObjectivity;
  const int kMaxOutOfOrderEvals;
  const float kNpsLimit;
  const int kTaskWorkersPerSearchWorker;
  const int kMinimumWorkSizeForProcessing;
  const int kMinimumWorkSizeForPicking;
  const int kMinimumRemainingWorkSizeForPicking;
  const int kMinimumWorkPerTaskForProcessing;
  const int kIdlingMinimumWork;
  const int kThreadIdlingThreshold;
  const int kMaxCollisionVisitsScalingStart;
  const int kMaxCollisionVisitsScalingEnd;
  const float kMaxCollisionVisitsScalingPower;
<<<<<<< HEAD
  const float kCpuctUtilityStdevPrior;
  const float kCpuctUtilityStdevScale;
  const float kCpuctUtilityStdevPriorWeight;
=======
  const bool kSearchSpinBackoff;
>>>>>>> 3a39a4e3
};

}  // namespace lczero<|MERGE_RESOLUTION|>--- conflicted
+++ resolved
@@ -33,11 +33,7 @@
 
 namespace lczero {
 
-<<<<<<< HEAD
-enum class ContemptPerspective { STM, WHITE, BLACK, NONE };
-=======
 enum class ContemptMode { PLAY, WHITE, BLACK, NONE };
->>>>>>> 3a39a4e3
 
 class SearchParams {
  public:
@@ -117,15 +113,6 @@
   }
   bool GetDisplayCacheUsage() const { return kDisplayCacheUsage; }
   int GetMaxConcurrentSearchers() const { return kMaxConcurrentSearchers; }
-<<<<<<< HEAD
-  ContemptPerspective GetContemptPerspective() const {
-    return kContemptPerspective;
-  }
-  float GetSidetomoveDrawScore() const { return kDrawScoreSidetomove; }
-  float GetOpponentDrawScore() const { return kDrawScoreOpponent; }
-  float GetWhiteDrawDelta() const { return kDrawScoreWhite; }
-  float GetBlackDrawDelta() const { return kDrawScoreBlack; }
-=======
   float GetDrawScore() const { return kDrawScore; }
   ContemptMode GetContemptMode() const {
     std::string mode = options_.Get<std::string>(kContemptModeId);
@@ -135,7 +122,6 @@
     assert(mode == "disable");
     return ContemptMode::NONE;
   }
->>>>>>> 3a39a4e3
   float GetWDLRescaleRatio() const { return kWDLRescaleParams.ratio; }
   float GetWDLRescaleDiff() const { return kWDLRescaleParams.diff; }
   float GetWDLEvalObjectivity() const { return kWDLEvalObjectivity; }
@@ -168,15 +154,12 @@
   float GetMaxCollisionVisitsScalingPower() const {
     return kMaxCollisionVisitsScalingPower;
   }
-<<<<<<< HEAD
   float GetCpuctUtilityStdevPrior() const { return kCpuctUtilityStdevPrior; }
   float GetCpuctUtilityStdevScale() const { return kCpuctUtilityStdevScale; }
   float GetCpuctUtilityStdevPriorWeight() const {
     return kCpuctUtilityStdevPriorWeight;
   }
-=======
   bool GetSearchSpinBackoff() const { return kSearchSpinBackoff; }
->>>>>>> 3a39a4e3
 
   // Search parameter IDs.
   static const OptionId kMiniBatchSizeId;
@@ -222,16 +205,8 @@
   static const OptionId kMovesLeftSlopeId;
   static const OptionId kDisplayCacheUsageId;
   static const OptionId kMaxConcurrentSearchersId;
-<<<<<<< HEAD
-  static const OptionId kContemptPerspectiveId;
-  static const OptionId kDrawScoreSidetomoveId;
-  static const OptionId kDrawScoreOpponentId;
-  static const OptionId kDrawScoreWhiteId;
-  static const OptionId kDrawScoreBlackId;
-=======
   static const OptionId kDrawScoreId;
   static const OptionId kContemptModeId;
->>>>>>> 3a39a4e3
   static const OptionId kContemptId;
   static const OptionId kContemptMaxValueId;
   static const OptionId kWDLCalibrationEloId;
@@ -254,13 +229,10 @@
   static const OptionId kMaxCollisionVisitsScalingPowerId;
   static const OptionId kUCIOpponentId;
   static const OptionId kUCIRatingAdvId;
-<<<<<<< HEAD
   static const OptionId kCpuctUtilityStdevPriorId;
   static const OptionId kCpuctUtilityStdevScaleId;
   static const OptionId kCpuctUtilityStdevPriorWeightId;
-=======
   static const OptionId kSearchSpinBackoffId;
->>>>>>> 3a39a4e3
 
  private:
   const OptionsDict& options_;
@@ -300,15 +272,7 @@
   const float kMovesLeftQuadraticFactor;
   const bool kDisplayCacheUsage;
   const int kMaxConcurrentSearchers;
-<<<<<<< HEAD
-  const float kDrawScoreSidetomove;
-  const float kDrawScoreOpponent;
-  const float kDrawScoreWhite;
-  const float kDrawScoreBlack;
-  const ContemptPerspective kContemptPerspective;
-=======
   const float kDrawScore;
->>>>>>> 3a39a4e3
   const float kContempt;
   const WDLRescaleParams kWDLRescaleParams;
   const float kWDLEvalObjectivity;
@@ -324,13 +288,10 @@
   const int kMaxCollisionVisitsScalingStart;
   const int kMaxCollisionVisitsScalingEnd;
   const float kMaxCollisionVisitsScalingPower;
-<<<<<<< HEAD
   const float kCpuctUtilityStdevPrior;
   const float kCpuctUtilityStdevScale;
   const float kCpuctUtilityStdevPriorWeight;
-=======
   const bool kSearchSpinBackoff;
->>>>>>> 3a39a4e3
 };
 
 }  // namespace lczero