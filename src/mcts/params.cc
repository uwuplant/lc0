--- conflicted
+++ resolved
@@ -449,7 +449,6 @@
 const OptionId SearchParams::kCpuctUtilityStdevPriorWeightId{
     "cpuct-utility-stdev-prior-weight", "CpuctUtilityStdevPriorWeight",
     "How much to weigh the prior value in the calculation of stdev."};
-<<<<<<< HEAD
 const OptionId SearchParams::kMoveRuleBucketingId{
     "move-rule-bucketing", "MoveRuleBucketing",
     "Whether to use move rule bucketing."};
@@ -467,13 +466,10 @@
 const OptionId SearchParams::kUncertaintyWeightingBetaId{
 "uncertainty-weighting-beta", "UncertaintyWeightingBeta",
 		"Beta value for uncertainty weighting."};
-
-
-=======
 const OptionId SearchParams::kSearchSpinBackoffId{
     "search-spin-backoff", "SearchSpinBackoff",
     "Enable backoff for the spin lock that acquires available searcher."};
->>>>>>> 64faefad
+
 
 void SearchParams::Populate(OptionsParser* options) {
   // Here the uci optimized defaults" are set.
@@ -571,7 +567,6 @@
   options->Add<FloatOption>(kCpuctUtilityStdevScaleId, 0.0f, 1.0f) = 0.0f;
   options->Add<FloatOption>(kCpuctUtilityStdevPriorWeightId, 0.0f, 10000.0f) =
       10.0f;
-<<<<<<< HEAD
   options->Add<BoolOption>(kMoveRuleBucketingId) = true;
   std::vector<std::string> reported_nodes = {"nodes", "queries", "playouts",
                                              "legacy"};
@@ -580,9 +575,7 @@
 			2.0f;
   options->Add<FloatOption>(kUncertaintyWeightingAlphaId, 0.0f, 100.0f) = 1.0f;
   options->Add<FloatOption>(kUncertaintyWeightingBetaId, -10.0f, 0.0f) = -0.4f;
-=======
   options->Add<BoolOption>(kSearchSpinBackoffId) = false;
->>>>>>> 64faefad
 
   options->HideOption(kNoiseEpsilonId);
   options->HideOption(kNoiseAlphaId);
@@ -695,23 +688,10 @@
       kCpuctUtilityStdevScale(options.Get<float>(kCpuctUtilityStdevScaleId)),
       kCpuctUtilityStdevPriorWeight(
           options.Get<float>(kCpuctUtilityStdevPriorWeightId)),
-<<<<<<< HEAD
       kMoveRuleBucketing(options.Get<bool>(kMoveRuleBucketingId)),
       kUncertaintyWeightingCap(options.Get<float>(kUncertaintyWeightingCapId)),
       kUncertaintyWeightingAlpha(options.Get<float>(kUncertaintyWeightingAlphaId)),
-      kUncertaintyWeightingBeta(options.Get<float>(kUncertaintyWeightingBetaId))
-
-{
-  if (std::max(std::abs(kDrawScoreSidetomove), std::abs(kDrawScoreOpponent)) +
-          std::max(std::abs(kDrawScoreWhite), std::abs(kDrawScoreBlack)) >
-      1.0f) {
-    throw Exception(
-        "max{|sidetomove|+|opponent|} + max{|white|+|black|} draw score must "
-        "be <= 100");
-  }
-}
-=======
+      kUncertaintyWeightingBeta(options.Get<float>(kUncertaintyWeightingBetaId)),
       kSearchSpinBackoff(options_.Get<bool>(kSearchSpinBackoffId)) {}
->>>>>>> 64faefad
 
 }  // namespace lczero