/*
  This file is part of Leela Chess Zero.
  Copyright (C) 2018 The LCZero Authors

  Leela Chess is free software: you can redistribute it and/or modify
  it under the terms of the GNU General Public License as published by
  the Free Software Foundation, either version 3 of the License, or
  (at your option) any later version.

  Leela Chess is distributed in the hope that it will be useful,
  but WITHOUT ANY WARRANTY; without even the implied warranty of
  MERCHANTABILITY or FITNESS FOR A PARTICULAR PURPOSE.  See the
  GNU General Public License for more details.

  You should have received a copy of the GNU General Public License
  along with Leela Chess.  If not, see <http://www.gnu.org/licenses/>.

  Additional permission under GNU GPL version 3 section 7

  If you modify this Program, or any covered work, by linking or
  combining it with NVIDIA Corporation's libraries from the NVIDIA CUDA
  Toolkit and the NVIDIA CUDA Deep Neural Network library (or a
  modified version of those libraries), containing parts covered by the
  terms of the respective license agreement, the licensors of this
  Program grant you additional permission to convey the resulting work.
*/

#include "mcts/node.h"

#include <absl/algorithm/container.h>

#include <algorithm>
#include <cassert>
#include <cmath>
#include <cstring>
#include <iostream>
#include <list>
#include <memory>
#include <sstream>
#include <thread>
#include <unordered_set>

#include "utils/exception.h"
#include "utils/hashcat.h"

namespace lczero {

/////////////////////////////////////////////////////////////////////////
<<<<<<< HEAD
=======
// Node garbage collector
/////////////////////////////////////////////////////////////////////////

namespace {
// Periodicity of garbage collection, milliseconds.
const int kGCIntervalMs = 100;

// Every kGCIntervalMs milliseconds release nodes in a separate GC thread.
class NodeGarbageCollector {
 public:
  NodeGarbageCollector() : gc_thread_([this]() { Worker(); }) {}

  // Takes ownership of a subtree, to dispose it in a separate thread when
  // it has time.
  void AddToGcQueue(std::unique_ptr<Node> node, size_t solid_size = 0) {
    if (!node) return;
    Mutex::Lock lock(gc_mutex_);
    subtrees_to_gc_.emplace_back(std::move(node));
    subtrees_to_gc_solid_size_.push_back(solid_size);
  }

  ~NodeGarbageCollector() {
    // Flips stop flag and waits for a worker thread to stop.
    stop_.store(true);
    gc_thread_.join();
  }

 private:
  void GarbageCollect() {
    while (!stop_.load()) {
      // Node will be released in destructor when mutex is not locked.
      std::unique_ptr<Node> node_to_gc;
      size_t solid_size = 0;
      {
        // Lock the mutex and move last subtree from subtrees_to_gc_ into
        // node_to_gc.
        Mutex::Lock lock(gc_mutex_);
        if (subtrees_to_gc_.empty()) return;
        node_to_gc = std::move(subtrees_to_gc_.back());
        subtrees_to_gc_.pop_back();
        solid_size = subtrees_to_gc_solid_size_.back();
        subtrees_to_gc_solid_size_.pop_back();
      }
      // Solid is a hack...
      if (solid_size != 0) {
        for (size_t i = 0; i < solid_size; i++) {
          node_to_gc.get()[i].~Node();
        }
        std::allocator<Node> alloc;
        alloc.deallocate(node_to_gc.release(), solid_size);
      }
    }
  }

  void Worker() {
    while (!stop_.load()) {
      std::this_thread::sleep_for(std::chrono::milliseconds(kGCIntervalMs));
      GarbageCollect();
    };
  }

  mutable Mutex gc_mutex_;
  std::vector<std::unique_ptr<Node>> subtrees_to_gc_ GUARDED_BY(gc_mutex_);
  std::vector<size_t> subtrees_to_gc_solid_size_ GUARDED_BY(gc_mutex_);

  // When true, Worker() should stop and exit.
  std::atomic<bool> stop_{false};
  std::thread gc_thread_;
};

NodeGarbageCollector gNodeGc;
}  // namespace

/////////////////////////////////////////////////////////////////////////
>>>>>>> 0cd7a905
// Edge
/////////////////////////////////////////////////////////////////////////

Move Edge::GetMove(bool as_opponent) const {
  if (!as_opponent) return move_;
  Move m = move_;
  m.Mirror();
  return m;
}

// Policy priors (P) are stored in a compressed 16-bit format.
//
// Source values are 32-bit floats:
// * bit 31 is sign (zero means positive)
// * bit 30 is sign of exponent (zero means nonpositive)
// * bits 29..23 are value bits of exponent
// * bits 22..0 are significand bits (plus a "virtual" always-on bit: s ∈ [1,2))
// The number is then sign * 2^exponent * significand, usually.
// See https://www.h-schmidt.net/FloatConverter/IEEE754.html for details.
//
// In compressed 16-bit value we store bits 27..12:
// * bit 31 is always off as values are always >= 0
// * bit 30 is always off as values are always < 2
// * bits 29..28 are only off for values < 4.6566e-10, assume they are always on
// * bits 11..0 are for higher precision, they are dropped leaving only 11 bits
//     of precision
//
// When converting to compressed format, bit 11 is added to in order to make it
// a rounding rather than truncation.
//
// Out of 65556 possible values, 2047 are outside of [0,1] interval (they are in
// interval (1,2)). This is fine because the values in [0,1] are skewed towards
// 0, which is also exactly how the components of policy tend to behave (since
// they add up to 1).

// If the two assumed-on exponent bits (3<<28) are in fact off, the input is
// rounded up to the smallest value with them on. We accomplish this by
// subtracting the two bits from the input and checking for a negative result
// (the subtraction works despite crossing from exponent to significand). This
// is combined with the round-to-nearest addition (1<<11) into one op.
void Edge::SetP(float p) {
  assert(0.0f <= p && p <= 1.0f);
  constexpr int32_t roundings = (1 << 11) - (3 << 28);
  int32_t tmp;
  std::memcpy(&tmp, &p, sizeof(float));
  tmp += roundings;
  p_ = (tmp < 0) ? 0 : static_cast<uint16_t>(tmp >> 12);
}

float Edge::GetP() const {
  // Reshift into place and set the assumed-set exponent bits.
  uint32_t tmp = (static_cast<uint32_t>(p_) << 12) | (3 << 28);
  float ret;
  std::memcpy(&ret, &tmp, sizeof(uint32_t));
  return ret;
}

std::string Edge::DebugString() const {
  std::ostringstream oss;
  oss << "Move: " << move_.as_string() << " p_: " << p_ << " GetP: " << GetP();
  return oss.str();
}

std::unique_ptr<Edge[]> Edge::FromMovelist(const MoveList& moves) {
  std::unique_ptr<Edge[]> edges = std::make_unique<Edge[]>(moves.size());
  auto* edge = edges.get();
  for (const auto move : moves) edge++->move_ = move;
  return edges;
}

/////////////////////////////////////////////////////////////////////////
// LowNode + Node
/////////////////////////////////////////////////////////////////////////

void Node::Trim() {
  wl_ = 0.0f;

  UnsetLowNode();
  // sibling_

  d_ = 0.0f;
  m_ = 0.0f;
  n_ = 0;
  n_in_flight_ = 0;

  // edge_

  // index_

  terminal_type_ = Terminal::NonTerminal;
  lower_bound_ = GameResult::BLACK_WON;
  upper_bound_ = GameResult::WHITE_WON;
  repetition_ = false;
}

Node* Node::GetChild() const {
  if (!low_node_) return nullptr;
  return low_node_->GetChild()->get();
}

bool Node::HasChildren() const { return low_node_ && low_node_->HasChildren(); }

float Node::GetVisitedPolicy() const {
  float sum = 0.0f;
  for (auto* node : VisitedNodes()) sum += node->GetP();
  return sum;
}

uint32_t Node::GetNInFlight() const {
  return n_in_flight_.load(std::memory_order_acquire);
}

uint32_t Node::GetChildrenVisits() const {
  return low_node_ ? low_node_->GetChildrenVisits() : 0;
}

uint32_t Node::GetTotalVisits() const {
  return low_node_ ? low_node_->GetN() : 0;
}

const Edge& LowNode::GetEdgeAt(uint16_t index) const { return edges_[index]; }

std::string Node::DebugString() const {
  std::ostringstream oss;
  oss << " <Node> This:" << this << " LowNode:" << low_node_
      << " Index:" << index_ << " Move:" << GetMove().as_string()
      << " Sibling:" << sibling_.get() << " P:" << GetP() << " WL:" << wl_
      << " D:" << d_ << " M:" << m_ << " N:" << n_ << " N_:" << n_in_flight_
      << " Term:" << static_cast<int>(terminal_type_)
      << " Bounds:" << static_cast<int>(lower_bound_) - 2 << ","
      << static_cast<int>(upper_bound_) - 2;
  return oss.str();
}

std::string LowNode::DebugString() const {
  std::ostringstream oss;
  oss << " <LowNode> This:" << this << " Edges:" << edges_.get()
      << " NumEdges:" << static_cast<int>(num_edges_)
      << " Child:" << child_.get() << " WL:" << wl_ << " D:" << d_
      << " M:" << m_ << " N:" << n_ << " NP:" << num_parents_
      << " Term:" << static_cast<int>(terminal_type_)
      << " Bounds:" << static_cast<int>(lower_bound_) - 2 << ","
      << static_cast<int>(upper_bound_) - 2
      << " IsTransposition:" << is_transposition;
  return oss.str();
}

void Edge::SortEdges(Edge* edges, int num_edges) {
  // Sorting on raw p_ is the same as sorting on GetP() as a side effect of
  // the encoding, and its noticeably faster.
  std::sort(edges, (edges + num_edges),
            [](const Edge& a, const Edge& b) { return a.p_ > b.p_; });
}

void LowNode::MakeTerminal(GameResult result, float plies_left, Terminal type) {
  SetBounds(result, result);
  terminal_type_ = type;
  m_ = plies_left;
  if (result == GameResult::DRAW) {
    wl_ = 0.0f;
    d_ = 1.0f;
  } else if (result == GameResult::WHITE_WON) {
    wl_ = 1.0f;
    d_ = 0.0f;
  } else if (result == GameResult::BLACK_WON) {
    wl_ = -1.0f;
    d_ = 0.0f;
  }

  assert(WLDMInvariantsHold());
}

void LowNode::MakeNotTerminal(const Node* node) {
  assert(edges_);
  if (!IsTerminal()) return;

  terminal_type_ = Terminal::NonTerminal;
  lower_bound_ = GameResult::BLACK_WON;
  upper_bound_ = GameResult::WHITE_WON;
  n_ = 0;
  wl_ = 0.0;
  d_ = 0.0;
  m_ = 0.0;

  // Include children too.
  if (node->GetNumEdges() > 0) {
    for (const auto& child : node->Edges()) {
      const auto n = child.GetN();
      if (n > 0) {
        n_ += n;
        // Flip Q for opponent.
        // Default values don't matter as n is > 0.
        wl_ += child.GetWL(0.0f) * n;
        d_ += child.GetD(0.0f) * n;
        m_ += child.GetM(0.0f) * n;
      }
    }

    // Recompute with current eval (instead of network's) and children's eval.
    wl_ /= n_;
    d_ /= n_;
    m_ /= n_;
  }

  assert(WLDMInvariantsHold());
}

void LowNode::SetBounds(GameResult lower, GameResult upper) {
  lower_bound_ = lower;
  upper_bound_ = upper;
}

uint8_t Node::GetNumEdges() const {
  return low_node_ ? low_node_->GetNumEdges() : 0;
}

void Node::MakeTerminal(GameResult result, float plies_left, Terminal type) {
  SetBounds(result, result);
  terminal_type_ = type;
  m_ = plies_left;
  if (result == GameResult::DRAW) {
    wl_ = 0.0f;
    d_ = 1.0f;
  } else if (result == GameResult::WHITE_WON) {
    wl_ = 1.0f;
    d_ = 0.0f;
  } else if (result == GameResult::BLACK_WON) {
    wl_ = -1.0f;
    d_ = 0.0f;
    // Terminal losses have no uncertainty and no reason for their U value to be
    // comparable to another non-loss choice. Force this by clearing the policy.
    SetP(0.0f);
  }

  assert(WLDMInvariantsHold());
}

void Node::MakeNotTerminal(bool also_low_node) {
  // At least one of node and low node pair needs to be a terminal.
  if (!IsTerminal() &&
      (!also_low_node || !low_node_ || !low_node_->IsTerminal()))
    return;

  terminal_type_ = Terminal::NonTerminal;
  repetition_ = false;
  if (low_node_) {  // Two-fold or derived terminal.
    // Revert low node first.
    if (also_low_node && low_node_) low_node_->MakeNotTerminal(this);

    auto [lower_bound, upper_bound] = low_node_->GetBounds();
    lower_bound_ = -upper_bound;
    upper_bound_ = -lower_bound;
    n_ = low_node_->GetN();
    wl_ = -low_node_->GetWL();
    d_ = low_node_->GetD();
    m_ = low_node_->GetM() + 1;
  } else {  // Real terminal.
    lower_bound_ = GameResult::BLACK_WON;
    upper_bound_ = GameResult::WHITE_WON;
    n_ = 0.0f;
    wl_ = 0.0f;
    d_ = 0.0f;
    m_ = 0.0f;
  }

  assert(WLDMInvariantsHold());
}

void Node::SetBounds(GameResult lower, GameResult upper) {
  lower_bound_ = lower;
  upper_bound_ = upper;
}

bool Node::TryStartScoreUpdate() {
  if (n_ > 0) {
    n_in_flight_.fetch_add(1, std::memory_order_acq_rel);
  } else {
    uint32_t expected_n_if_flight_ = 0;
    if (!n_in_flight_.compare_exchange_strong(expected_n_if_flight_, 1,
                                              std::memory_order_acq_rel)) {
      return false;
    }
  }

  return true;
}

void Node::CancelScoreUpdate(uint32_t multivisit) {
  assert(GetNInFlight() >= (uint32_t)multivisit);
  n_in_flight_.fetch_sub(multivisit, std::memory_order_acq_rel);
}

void LowNode::FinalizeScoreUpdate(float v, float d, float m,
                                  uint32_t multivisit) {
  assert(edges_);
  // Recompute Q.
  wl_ += multivisit * (v - wl_) / (n_ + multivisit);
  d_ += multivisit * (d - d_) / (n_ + multivisit);
  m_ += multivisit * (m - m_) / (n_ + multivisit);

  assert(WLDMInvariantsHold());

  // Increment N.
  n_ += multivisit;
}

void LowNode::AdjustForTerminal(float v, float d, float m,
                                uint32_t multivisit) {
  assert(static_cast<uint32_t>(multivisit) <= n_);

  // Recompute Q.
  wl_ += multivisit * v / n_;
  d_ += multivisit * d / n_;
  m_ += multivisit * m / n_;

  assert(WLDMInvariantsHold());
}

void Node::FinalizeScoreUpdate(float v, float d, float m, uint32_t multivisit) {
  // Recompute Q.
  wl_ += multivisit * (v - wl_) / (n_ + multivisit);
  d_ += multivisit * (d - d_) / (n_ + multivisit);
  m_ += multivisit * (m - m_) / (n_ + multivisit);

  assert(WLDMInvariantsHold());

  // Increment N.
  n_ += multivisit;
  // Decrement virtual loss.
  assert(GetNInFlight() >= (uint32_t)multivisit);
  n_in_flight_.fetch_sub(multivisit, std::memory_order_acq_rel);
}

void Node::AdjustForTerminal(float v, float d, float m, uint32_t multivisit) {
  assert(static_cast<uint32_t>(multivisit) <= n_);

  // Recompute Q.
  wl_ += multivisit * v / n_;
  d_ += multivisit * d / n_;
  m_ += multivisit * m / n_;

  assert(WLDMInvariantsHold());
}

void Node::IncrementNInFlight(uint32_t multivisit) {
  n_in_flight_.fetch_add(multivisit, std::memory_order_acq_rel);
}

void LowNode::ReleaseChildren() { child_.reset(); }

void LowNode::ReleaseChildrenExceptOne(Node* node_to_save) {
  // Stores node which will have to survive (or nullptr if it's not found).
  atomic_unique_ptr<Node> saved_node;
  // Pointer to unique_ptr, so that we could move from it.
  for (auto node = &child_; *node; node = (*node)->GetSibling()) {
    // If current node is the one that we have to save.
    if (node->get() == node_to_save) {
      // Kill all remaining siblings.
      (*(*node)->GetSibling()).reset();
      // Save the node, and take the ownership from the unique_ptr.
      saved_node = std::move(*node);
      break;
    }
  }
  // Make saved node the only child. (kills previous siblings).
  child_ = std::move(saved_node);
}

void Node::ReleaseChildrenExceptOne(Node* node_to_save) const {
  // Sometime we have no graph yet or a reverted terminal without low node.
  if (low_node_) low_node_->ReleaseChildrenExceptOne(node_to_save);
}

void Node::SetLowNode(LowNode* low_node) {
  assert(!low_node_);
  low_node->AddParent();
  low_node_ = low_node;
}
void Node::UnsetLowNode() {
  if (low_node_) low_node_->RemoveParent();
  low_node_ = nullptr;
}

static std::string PtrToNodeName(const void* ptr) {
  std::ostringstream oss;
  oss << "n_" << ptr;
  return oss.str();
}

std::string LowNode::DotNodeString() const {
  std::ostringstream oss;
  oss << PtrToNodeName(this) << " ["
      << "shape=box";
  // Adjust formatting to limit node size.
  oss << std::fixed << std::setprecision(3);
  oss << ",label=\""     //
      << std::showpos    //
      << "WL=" << wl_    //
      << std::noshowpos  //
      << "\\lD=" << d_ << "\\lM=" << m_ << "\\lN=" << n_ << "\\l\"";
  // Set precision for tooltip.
  oss << std::fixed << std::showpos << std::setprecision(5);
  oss << ",tooltip=\""   //
      << std::showpos    //
      << "WL=" << wl_    //
      << std::noshowpos  //
      << "\\nD=" << d_ << "\\nM=" << m_ << "\\nN=" << n_
      << "\\nNP=" << num_parents_
      << "\\nTerm=" << static_cast<int>(terminal_type_)  //
      << std::showpos                                    //
      << "\\nBounds=" << static_cast<int>(lower_bound_) - 2 << ","
      << static_cast<int>(upper_bound_) - 2
      << "\\nIsTransposition=" << is_transposition  //
      << std::noshowpos                             //
      << "\\n\\nThis=" << this << "\\nEdges=" << edges_.get()
      << "\\nNumEdges=" << static_cast<int>(num_edges_)
      << "\\nChild=" << child_.get() << "\\n\"";
  oss << "];";
  return oss.str();
}

std::string Node::DotEdgeString(bool as_opponent, const LowNode* parent) const {
  std::ostringstream oss;
  oss << (parent == nullptr ? "top" : PtrToNodeName(parent)) << " -> "
      << (low_node_ ? PtrToNodeName(low_node_) : PtrToNodeName(this)) << " [";
  oss << "label=\""
      << (parent == nullptr ? "N/A" : GetMove(as_opponent).as_string())
      << "\\lN=" << n_ << "\\lN_=" << n_in_flight_;
  oss << "\\l\"";
  // Set precision for tooltip.
  oss << std::fixed << std::setprecision(5);
  oss << ",labeltooltip=\""
      << "P=" << (parent == nullptr ? 0.0f : GetP())  //
      << std::showpos                                 //
      << "\\nWL= " << wl_                             //
      << std::noshowpos                               //
      << "\\nD=" << d_ << "\\nM=" << m_ << "\\nN=" << n_
      << "\\nN_=" << n_in_flight_
      << "\\nTerm=" << static_cast<int>(terminal_type_)  //
      << std::showpos                                    //
      << "\\nBounds=" << static_cast<int>(lower_bound_) - 2 << ","
      << static_cast<int>(upper_bound_) - 2 << "\\n\\nThis=" << this  //
      << std::noshowpos                                               //
      << "\\nLowNode=" << low_node_ << "\\nParent=" << parent
      << "\\nIndex=" << index_ << "\\nSibling=" << sibling_.get() << "\\n\"";
  oss << "];";
  return oss.str();
}

std::string Node::DotGraphString(bool as_opponent) const {
  std::ostringstream oss;
  std::unordered_set<const LowNode*> seen;
  std::list<std::pair<const Node*, bool>> unvisited_fifo;

  oss << "strict digraph {" << std::endl;
  oss << "edge ["
      << "headport=n"
      << ",tooltip=\" \""  // Remove default tooltips from edge parts.
      << "];" << std::endl;
  oss << "node ["
      << "shape=point"    // For fake nodes.
      << ",style=filled"  // Show tooltip everywhere on the node.
      << ",fillcolor=ivory"
      << "];" << std::endl;
  oss << "ranksep=" << 4.0f * std::log10(GetN()) << std::endl;

  oss << DotEdgeString(!as_opponent) << std::endl;
  if (low_node_) {
    seen.insert(low_node_);
    unvisited_fifo.push_back(std::pair(this, as_opponent));
  }

  while (!unvisited_fifo.empty()) {
    auto [parent_node, parent_as_opponent] = unvisited_fifo.front();
    unvisited_fifo.pop_front();

    auto parent_low_node = parent_node->GetLowNode();
    seen.insert(parent_low_node);
    oss << parent_low_node->DotNodeString() << std::endl;

    for (auto& child_edge : parent_node->Edges()) {
      auto child = child_edge.node();
      if (child == nullptr) break;

      oss << child->DotEdgeString(parent_as_opponent) << std::endl;
      auto child_low_node = child->GetLowNode();
      if (child_low_node != nullptr &&
          (seen.find(child_low_node) == seen.end())) {
        seen.insert(child_low_node);
        unvisited_fifo.push_back(std::pair(child, !parent_as_opponent));
      }
    }
  }

  oss << "}" << std::endl;

  return oss.str();
}

bool Node::ZeroNInFlight() const {
  std::unordered_set<const LowNode*> seen;
  std::list<const Node*> unvisited_fifo;
  size_t nonzero_node_count = 0;

  if (GetNInFlight() > 0) {
    std::cerr << DebugString() << std::endl;
    ++nonzero_node_count;
  }
  if (low_node_) {
    seen.insert(low_node_);
    unvisited_fifo.push_back(this);
  }

  while (!unvisited_fifo.empty()) {
    auto parent_node = unvisited_fifo.front();
    unvisited_fifo.pop_front();

    for (auto& child_edge : parent_node->Edges()) {
      auto child = child_edge.node();
      if (child == nullptr) break;

      if (child->GetNInFlight() > 0) {
        std::cerr << child->DebugString() << std::endl;
        ++nonzero_node_count;
      }

      auto child_low_node = child->GetLowNode();
      if (child_low_node != nullptr &&
          (seen.find(child_low_node) == seen.end())) {
        seen.insert(child_low_node);
        unvisited_fifo.push_back(child);
      }
    }
  }

  if (nonzero_node_count > 0) {
    std::cerr << "GetNInFlight() is nonzero on " << nonzero_node_count
              << " nodes" << std::endl;
    return false;
  }

  return true;
}

void Node::SortEdges() const {
  assert(low_node_);
  low_node_->SortEdges();
}

static constexpr float wld_tolerance = 0.000001f;
static constexpr float m_tolerance = 0.000001f;

static bool WLDMInvariantsHold(float wl, float d, float m) {
  return -(1.0f + wld_tolerance) < wl && wl < (1.0f + wld_tolerance) &&  //
         -(0.0f + wld_tolerance) < d && d < (1.0f + wld_tolerance) &&    //
         -(0.0f + m_tolerance) < m &&                                    //
         std::abs(wl + d) < (1.0f + wld_tolerance);
}

bool Node::WLDMInvariantsHold() const {
  if (lczero::WLDMInvariantsHold(GetWL(), GetD(), GetM())) return true;

  std::cerr << DebugString() << std::endl;

  return false;
}

bool LowNode::WLDMInvariantsHold() const {
  if (lczero::WLDMInvariantsHold(GetWL(), GetD(), GetM())) return true;

  std::cerr << DebugString() << std::endl;

  return false;
}

/////////////////////////////////////////////////////////////////////////
// EdgeAndNode
/////////////////////////////////////////////////////////////////////////

std::string EdgeAndNode::DebugString() const {
  if (!edge_) return "(no edge)";
  return edge_->DebugString() + " " +
         (node_ ? node_->DebugString() : "(no node)");
}

/////////////////////////////////////////////////////////////////////////
// NodeTree
/////////////////////////////////////////////////////////////////////////

void NodeTree::MakeMove(Move move) {
  if (HeadPosition().IsBlackToMove()) move.Mirror();
  const auto& board = HeadPosition().GetBoard();

  // Find edge for @move, if it exists.
  Node* new_head = nullptr;
  for (auto& n : current_head_->Edges()) {
    if (board.IsSameMove(n.GetMove(), move)) {
      new_head = n.GetOrSpawnNode(current_head_);
      // Ensure head is not terminal, so search can extend or visit children of
      // "terminal" positions, e.g., WDL hits, converted terminals, 3-fold draw.
      if (new_head->IsTerminal()) new_head->MakeNotTerminal();
      break;
    }
  }
  move = board.GetModernMove(move);
  // Remove edges that will not be needed any more.
  current_head_->ReleaseChildrenExceptOne(new_head);
  new_head = current_head_->GetChild();
  // Use an existing edge for @move or make a new one.
  if (new_head) {
    current_head_ = new_head;
  } else {
    non_tt_.emplace_back(
        std::make_unique<LowNode>(MoveList({move}), static_cast<uint16_t>(0)));
    current_head_->SetLowNode(non_tt_.back().get());
    current_head_ = current_head_->GetChild();
  }
  history_.Append(move);
  moves_.push_back(move);
}

void NodeTree::TrimTreeAtHead() {
  current_head_->Trim();
  // Free unused non-TT low nodes.
  NonTTMaintenance();
}

bool NodeTree::ResetToPosition(const std::string& starting_fen,
                               const std::vector<Move>& moves) {
  ChessBoard starting_board;
  int no_capture_ply;
  int full_moves;
  starting_board.SetFromFen(starting_fen, &no_capture_ply, &full_moves);
  if (gamebegin_node_ &&
      (history_.Starting().GetBoard() != starting_board ||
       history_.Starting().GetRule50Ply() != no_capture_ply)) {
    // Completely different position.
    DeallocateTree();
  }

  if (!gamebegin_node_) {
    gamebegin_node_ = std::make_unique<Node>(0);
  }

  history_.Reset(starting_board, no_capture_ply,
                 full_moves * 2 - (starting_board.flipped() ? 1 : 2));
  moves_.clear();

  Node* old_head = current_head_;
  current_head_ = gamebegin_node_.get();
  bool seen_old_head = (gamebegin_node_.get() == old_head);
  for (const auto& move : moves) {
    MakeMove(move);
    if (old_head == current_head_) seen_old_head = true;
  }

  // MakeMove guarantees that no siblings exist; but, if we didn't see the old
  // head, it means we might have a position that was an ancestor to a
  // previously searched position, which means that the current_head_ might
  // retain old n_ and q_ (etc) data, even though its old children were
  // previously trimmed; we need to reset current_head_ in that case.
  if (!seen_old_head) TrimTreeAtHead();
  return seen_old_head;
}

void NodeTree::DeallocateTree() {
  gamebegin_node_.reset();
  current_head_ = nullptr;
  // Free all nodes.
  NonTTClear();
  TTClear();
}

LowNode* NodeTree::TTFind(uint64_t hash) {
  auto tt_iter = tt_.find(hash);
  if (tt_iter != tt_.end()) {
    return tt_iter->second.get();
  } else {
    return nullptr;
  }
}

std::pair<LowNode*, bool> NodeTree::TTGetOrCreate(uint64_t hash) {
  auto [tt_iter, is_tt_miss] = tt_.insert({hash, std::make_unique<LowNode>()});
  return {tt_iter->second.get(), is_tt_miss};
}

void NodeTree::TTMaintenance() {
  absl::erase_if(tt_, [this](auto& item) {
    if (item.second->GetNumParents() == 0) {
      gc_queue_.push_back(std::move(item.second));
      return true;
    }
    return false;
  });
  gc_queue_.clear();
}

void NodeTree::TTClear() {
  absl::c_for_each(tt_,
                   [](const auto& item) { item.second->ReleaseChildren(); });
  // A single low node might still be attached to the current head.
  TTMaintenance();
}

LowNode* NodeTree::NonTTAddClone(const LowNode& node) {
  non_tt_.push_back(std::make_unique<LowNode>(node));
  return non_tt_.back().get();
}

void NodeTree::NonTTMaintenance() {
  // Find the first parentless low node and remove all low nodes from this low
  // node on.
  auto it = non_tt_.cbegin();
  while (it != non_tt_.cend() && (*it)->GetNumParents() > 0) ++it;
  non_tt_.erase(it, non_tt_.cend());
}

void NodeTree::NonTTClear() {
  absl::c_for_each(non_tt_, [](const auto& item) { item->ReleaseChildren(); });
  // A single low node might still be attached to the game begin node.
  NonTTMaintenance();
}

}  // namespace lczero<|MERGE_RESOLUTION|>--- conflicted
+++ resolved
@@ -46,83 +46,6 @@
 namespace lczero {
 
 /////////////////////////////////////////////////////////////////////////
-<<<<<<< HEAD
-=======
-// Node garbage collector
-/////////////////////////////////////////////////////////////////////////
-
-namespace {
-// Periodicity of garbage collection, milliseconds.
-const int kGCIntervalMs = 100;
-
-// Every kGCIntervalMs milliseconds release nodes in a separate GC thread.
-class NodeGarbageCollector {
- public:
-  NodeGarbageCollector() : gc_thread_([this]() { Worker(); }) {}
-
-  // Takes ownership of a subtree, to dispose it in a separate thread when
-  // it has time.
-  void AddToGcQueue(std::unique_ptr<Node> node, size_t solid_size = 0) {
-    if (!node) return;
-    Mutex::Lock lock(gc_mutex_);
-    subtrees_to_gc_.emplace_back(std::move(node));
-    subtrees_to_gc_solid_size_.push_back(solid_size);
-  }
-
-  ~NodeGarbageCollector() {
-    // Flips stop flag and waits for a worker thread to stop.
-    stop_.store(true);
-    gc_thread_.join();
-  }
-
- private:
-  void GarbageCollect() {
-    while (!stop_.load()) {
-      // Node will be released in destructor when mutex is not locked.
-      std::unique_ptr<Node> node_to_gc;
-      size_t solid_size = 0;
-      {
-        // Lock the mutex and move last subtree from subtrees_to_gc_ into
-        // node_to_gc.
-        Mutex::Lock lock(gc_mutex_);
-        if (subtrees_to_gc_.empty()) return;
-        node_to_gc = std::move(subtrees_to_gc_.back());
-        subtrees_to_gc_.pop_back();
-        solid_size = subtrees_to_gc_solid_size_.back();
-        subtrees_to_gc_solid_size_.pop_back();
-      }
-      // Solid is a hack...
-      if (solid_size != 0) {
-        for (size_t i = 0; i < solid_size; i++) {
-          node_to_gc.get()[i].~Node();
-        }
-        std::allocator<Node> alloc;
-        alloc.deallocate(node_to_gc.release(), solid_size);
-      }
-    }
-  }
-
-  void Worker() {
-    while (!stop_.load()) {
-      std::this_thread::sleep_for(std::chrono::milliseconds(kGCIntervalMs));
-      GarbageCollect();
-    };
-  }
-
-  mutable Mutex gc_mutex_;
-  std::vector<std::unique_ptr<Node>> subtrees_to_gc_ GUARDED_BY(gc_mutex_);
-  std::vector<size_t> subtrees_to_gc_solid_size_ GUARDED_BY(gc_mutex_);
-
-  // When true, Worker() should stop and exit.
-  std::atomic<bool> stop_{false};
-  std::thread gc_thread_;
-};
-
-NodeGarbageCollector gNodeGc;
-}  // namespace
-
-/////////////////////////////////////////////////////////////////////////
->>>>>>> 0cd7a905
 // Edge
 /////////////////////////////////////////////////////////////////////////
 
