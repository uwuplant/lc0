--- conflicted
+++ resolved
@@ -268,10 +268,6 @@
     numFilters_ = kNumFilters;
 
     num_encoder_blocks_ = (int) weights.encoder.size();
-<<<<<<< HEAD
-    attn_body_ = (num_encoder_blocks_ > 0);
-=======
->>>>>>> 6e4a26bf
     if (attn_body_) {
       assert(weights.ip_emb_b.size() > 0);
     }
@@ -366,7 +362,6 @@
         inputConv->LoadWeights(&weights.input.weights[0],
                                &weights.input.biases[0], scratch_mem_);
         network_.emplace_back(std::move(inputConv));
-<<<<<<< HEAD
       }
 
       // Residual block.
@@ -416,65 +411,10 @@
           network_.emplace_back(std::move(conv2));
         }
       }
-=======
-      }
-
-      // Residual block.
-      for (int block = 0; block < numBlocks_; block++) {
-        bool has_se = weights.residual[block].has_se;
-        int se_k = (int)weights.residual[block].se.b1.size();
-
-        if (use_res_block_winograd_fuse_opt_) {
-          auto layer = std::make_unique<ResidualBlock<DataType>>(
-              getLastLayer(), kNumFilters, has_se, se_k, use_gemm_ex,
-              block == 0, block == (numBlocks_ - 1), act,
-              deviceProp.sharedMemPerBlockOptin);
-          layer->LoadWeights0(&weights.residual[block].conv1.weights[0],
-                              &weights.residual[block].conv1.biases[0],
-                              scratch_mem_);
-          layer->LoadWeights1(&weights.residual[block].conv2.weights[0],
-                              &weights.residual[block].conv2.biases[0],
-                              scratch_mem_);
-          if (has_se)
-            layer->LoadSEWeights(&weights.residual[block].se.w1[0],
-                                 &weights.residual[block].se.b1[0],
-                                 &weights.residual[block].se.w2[0],
-                                 &weights.residual[block].se.b2[0],
-                                 scratch_mem_);
-          network_.emplace_back(std::move(layer));
-        } else {
-          auto conv1 = std::make_unique<FusedWinogradConvSELayer<DataType>>(
-              getLastLayer(), kNumFilters, 8, 8, kNumFilters, act, true, false,
-              false, 0, use_gemm_ex);
-          conv1->LoadWeights(&weights.residual[block].conv1.weights[0],
-                             &weights.residual[block].conv1.biases[0],
-                             scratch_mem_);
-          network_.emplace_back(std::move(conv1));
-
-          auto conv2 = std::make_unique<FusedWinogradConvSELayer<DataType>>(
-              getLastLayer(), kNumFilters, 8, 8, kNumFilters, act, true, true,
-              has_se, se_k, use_gemm_ex);
-          conv2->LoadWeights(&weights.residual[block].conv2.weights[0],
-                             &weights.residual[block].conv2.biases[0],
-                             scratch_mem_);
-          if (has_se)
-            conv2->LoadSEWeights(&weights.residual[block].se.w1[0],
-                                 &weights.residual[block].se.b1[0],
-                                 &weights.residual[block].se.w2[0],
-                                 &weights.residual[block].se.b2[0],
-                                 scratch_mem_);
-          network_.emplace_back(std::move(conv2));
-        }
-      }
->>>>>>> 6e4a26bf
       resi_last_ = getLastLayer();
     }
 
     if (attn_body_) {
-<<<<<<< HEAD
-      auto attention_body = std::make_unique<AttentionBody<DataType>>(
-          weights, scratch_mem_, act, numBlocks_,
-=======
       Activations activations;
       const auto smolgen_activation = file.format().network_format().smolgen_activation();
       activations.smolgen_activation = smolgen_activation == pblczero::NetworkFormat::SMOLGEN_ACTIVATION_INHERIT
@@ -486,7 +426,6 @@
 
       auto attention_body = std::make_unique<AttentionBody<DataType>>(
           weights, scratch_mem_, activations, numBlocks_,
->>>>>>> 6e4a26bf
           numBlocks_ > 0 ? kNumFilters : kInputPlanes, max_batch_size_);
       network_.emplace_back(std::move(attention_body));
 
