/*
  This file is part of Leela Chess Zero.
  Copyright (C) 2018 The LCZero Authors

  Leela Chess is free software: you can redistribute it and/or modify
  it under the terms of the GNU General Public License as published by
  the Free Software Foundation, either version 3 of the License, or
  (at your option) any later version.

  Leela Chess is distributed in the hope that it will be useful,
  but WITHOUT ANY WARRANTY; without even the implied warranty of
  MERCHANTABILITY or FITNESS FOR A PARTICULAR PURPOSE.  See the
  GNU General Public License for more details.

  You should have received a copy of the GNU General Public License
  along with Leela Chess.  If not, see <http://www.gnu.org/licenses/>.

  Additional permission under GNU GPL version 3 section 7

  If you modify this Program, or any covered work, by linking or
  combining it with NVIDIA Corporation's libraries from the NVIDIA CUDA
  Toolkit and the NVIDIA CUDA Deep Neural Network library (or a
  modified version of those libraries), containing parts covered by the
  terms of the respective license agreement, the licensors of this
  Program grant you additional permission to convey the resulting work.
*/
#pragma once

#include <cublas_v2.h>
#include <cuda_fp16.h>
#include <cuda_runtime.h>

// #include "proto/net.pb.h"
#include "utils/exception.h"

#ifdef USE_CUDNN
#include <cudnn.h>
#else
typedef void* cudnnHandle_t;
#endif

#if CUBLAS_VER_MAJOR < 11
#define CUBLAS_PEDANTIC_MATH CUBLAS_DEFAULT_MATH
#endif

namespace lczero {
namespace cudnn_backend {

static constexpr int kNumOutputPolicy = 1858;

// max supported filter count for fast path
// TODO: extend it to cover bigger networks!
// (We are limited by no of registers per thread)
static constexpr int kMaxResBlockFusingChannels = 384;  // limit on num_filters
static constexpr int kMaxResBlockFusingSeKFp16Ampere =
    512;  // (use a different kernel with reduced register pressure)
static constexpr int kMaxResBlockFusingSeK =
    128;  // limit on (num_filters / se_ratio)
static constexpr int kMaxResBlockFusingSeFp16AmpereSmem =
    72 * kMaxResBlockFusingSeKFp16Ampere *
    sizeof(half);  // shared memory used by the special
                   // kernel

#ifdef USE_CUDNN
void CudnnError(cudnnStatus_t status, const char* file, const int& line);
#endif
void CublasError(cublasStatus_t status, const char* file, const int& line);
void CudaError(cudaError_t status, const char* file, const int& line);

#ifdef USE_CUDNN
#define ReportCUDNNErrors(status) CudnnError(status, __FILE__, __LINE__)
#endif
#define ReportCUBLASErrors(status) CublasError(status, __FILE__, __LINE__)
#define ReportCUDAErrors(status) CudaError(status, __FILE__, __LINE__)

inline int DivUp(int a, int b) { return (a + b - 1) / b; }

<<<<<<< HEAD
enum ActivationFunction { NONE, RELU, TANH, SIGMOID, SELU, MISH, SWISH, RELU_2 };
=======
enum ActivationFunction {
    MISH = 1, // pblczero::NetworkFormat::ActivationFunction::MISH,
    RELU = 2, // pblczero::NetworkFormat::ActivationFunction::RELU,
    NONE = 3, // pblczero::NetworkFormat::ActivationFunction::NONE,
    TANH = 4, // pblczero::NetworkFormat::ActivationFunction::TANH,
    SIGMOID = 5, // pblczero::NetworkFormat::ActivationFunction::SIGMOID,
    SELU = 6, // pblczero::NetworkFormat::ActivationFunction::SELU,
    SWISH = 7, // pblczero::NetworkFormat::ActivationFunction::SWISH,
    RELU_2 = 8, // pblczero::NetworkFormat::ActivationFunction::RELU_2,
    SOFTMAX = 9, // pblczero::NetworkFormat::ActivationFunction::SOFTMAX
};

struct Activations {
    ActivationFunction default_activation = RELU;
    ActivationFunction smolgen_activation = SWISH;
    ActivationFunction ffn_activation = RELU_2;
};
>>>>>>> 6e4a26bf

}  // namespace cudnn_backend
}  // namespace lczero<|MERGE_RESOLUTION|>--- conflicted
+++ resolved
@@ -75,9 +75,6 @@
 
 inline int DivUp(int a, int b) { return (a + b - 1) / b; }
 
-<<<<<<< HEAD
-enum ActivationFunction { NONE, RELU, TANH, SIGMOID, SELU, MISH, SWISH, RELU_2 };
-=======
 enum ActivationFunction {
     MISH = 1, // pblczero::NetworkFormat::ActivationFunction::MISH,
     RELU = 2, // pblczero::NetworkFormat::ActivationFunction::RELU,
@@ -95,7 +92,6 @@
     ActivationFunction smolgen_activation = SWISH;
     ActivationFunction ffn_activation = RELU_2;
 };
->>>>>>> 6e4a26bf
 
 }  // namespace cudnn_backend
 }  // namespace lczero