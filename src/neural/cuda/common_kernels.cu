/*
  This file is part of Leela Chess Zero.
  Copyright (C) 2018-2019 The LCZero Authors

  Leela Chess is free software: you can redistribute it and/or modify
  it under the terms of the GNU General Public License as published by
  the Free Software Foundation, either version 3 of the License, or
  (at your option) any later version.

  Leela Chess is distributed in the hope that it will be useful,
  but WITHOUT ANY WARRANTY; without even the implied warranty of
  MERCHANTABILITY or FITNESS FOR A PARTICULAR PURPOSE.  See the
  GNU General Public License for more details.

  You should have received a copy of the GNU General Public License
  along with Leela Chess.  If not, see <http://www.gnu.org/licenses/>.

  Additional permission under GNU GPL version 3 section 7

  If you modify this Program, or any covered work, by linking or
  combining it with NVIDIA Corporation's libraries from the NVIDIA CUDA
  Toolkit and the NVIDIA CUDA Deep Neural Network library (or a
  modified version of those libraries), containing parts covered by the
  terms of the respective license agreement, the licensors of this
  Program grant you additional permission to convey the resulting work.
*/

#include <cassert>
#include <algorithm>
#include "cuda_common.h"
#include "winograd_helper.inc"

#include "neural/shared/attention_policy_map.h"

namespace lczero {
namespace cudnn_backend {
namespace {
constexpr int kInputPlanes = 112;
}  // namespace

/////////////////////////////////////////////////////////////////////////////
//          Simple CUDA kernels used by certain layers                     //
/////////////////////////////////////////////////////////////////////////////

template <typename T>
__global__ void addVectors_kernel(T* c, T* a, T* b, int size, int asize,
                                  int bsize, ActivationFunction activation) {
  int i = threadIdx.x + blockDim.x * blockIdx.x;
  if (i < size) {
    float aVal = 0;
    float bVal = 0;
    if (a) aVal = (float)(a[i % asize]);
    if (b) bVal = (float)(b[i % bsize]);

    float cVal = aVal + bVal;

    cVal = activate(cVal, activation);

    c[i] = (T)cVal;
  }
}

// Adds two vectors (possibly of different sizes), also do optional relu
// activation.
template <typename T>
void addVectors(T* c, T* a, T* b, int size, int asize, int bsize,
                ActivationFunction activation, cudaStream_t stream) {
  const int kBlockSize = 256;
  int blocks = DivUp(size, kBlockSize);

  addVectors_kernel<<<blocks, kBlockSize, 0, stream>>>(c, a, b, size, asize,
                                                       bsize, activation);
  ReportCUDAErrors(cudaGetLastError());
}

template <typename T>
__global__ void addVectorsHNC_NHC_kernel(T* a, T* b, int N, int H, int C) {
  int i = threadIdx.x + blockDim.x * blockIdx.x;
  if (i < N * H * C) {
    int orig_i = i;
    int c = i % C;
    i /= C;
    int n = i % N;
    i /= N;
    int h = i;
    float aVal = (float)a[orig_i];
    float bVal = (float)b[n * H * C + h * C + c];

    float cVal = aVal + bVal;

    a[orig_i] = (T)cVal;
  }
}

template <typename T>
void addVectorsHNC_NHC(T* a, T* b, int N, int H, int C, cudaStream_t stream) {
  const int kBlockSize = 256;
  int blocks = DivUp(N * H * C, kBlockSize);
  addVectorsHNC_NHC_kernel<<<blocks, kBlockSize, 0, stream>>>(a, b, N, H, C);

  ReportCUDAErrors(cudaGetLastError());
}

template <typename T, ActivationFunction act>
__global__ void addBiasBatched_kernel(T* output, const T* input, const T* bias,
                                      int N, int C) {
  int batch = blockIdx.y;
  int n = blockIdx.x * blockDim.y + threadIdx.y;
  if (n >= N) return;
  int c = threadIdx.x * 4;

  int biasIndex = batch * C + c;
  int tensorIndex = batch * N * C + n * C + c;

  float val[4];
  float b[4];

  // Load from memory
  const bool fp16 = std::is_same<half, T>::value;
  if (fp16) {
    half inp[4];
    copyAs<uint2>(&inp[0], &input[tensorIndex]);
#pragma unroll
    for (int i = 0; i < 4; i++) val[i] = (float)inp[i];

    copyAs<uint2>(&inp[0], &bias[biasIndex]);
#pragma unroll
    for (int i = 0; i < 4; i++) b[i] = (float)inp[i];
  } else {
    copyAs<uint4>(&val[0], &input[tensorIndex]);
    copyAs<uint4>(&b[0], &bias[biasIndex]);
  }
  
  // Perform bias add and activation
#pragma unroll
  for (int i = 0; i < 4; i++) {
    float x = val[i] + b[i];
    x = activate(x, act);
    val[i] = x;
  }

  // write to memory
  if (fp16) {
    half op[4];
#pragma unroll
    for (int i = 0; i < 4; i++) op[i] = (half)val[i];
    copyAs<uint2>(&output[tensorIndex], &op[0]);
  } else {
    copyAs<uint4>(&output[tensorIndex], &val[0]);
  }
}

// Input/output tensors are Batch * N * C
// bias tensor is N * C (i.e, different bias for each Batch dimension)
template <typename T>
void addBiasBatched(T* output, const T* input, const T* bias, int Batch, int N,
                    int C, ActivationFunction activation, cudaStream_t stream) {
  // process 4 elements per thread to achieve close to peak memory bandwidth
  if (C % 4 != 0) throw Exception("unsupported filter size");
  if (C > 4096) throw Exception("unsupported filter size");

  dim3 blockDim, gridDim;
  blockDim.x = C / 4;
  blockDim.y = std::min(std::max(512 / blockDim.x, 1u), (unsigned int) N);
  blockDim.z = 1;
  gridDim.x = DivUp(N, blockDim.y);
  gridDim.y = Batch;
  gridDim.z = 1;

  switch (activation) {
    case NONE:
      addBiasBatched_kernel<T, NONE><<<gridDim, blockDim, 0, stream>>>(
          output, input, bias, N, C);
      break;
    case SELU:
      addBiasBatched_kernel<T, SELU><<<gridDim, blockDim, 0, stream>>>(
          output, input, bias, N, C);
      break;
    case MISH:
      addBiasBatched_kernel<T, MISH>
          <<<gridDim, blockDim, 0, stream>>>(output, input, bias, N, C);
      break;
    case RELU:
      addBiasBatched_kernel<T, RELU>
          <<<gridDim, blockDim, 0, stream>>>(output, input, bias, N, C);
      break;
    case SWISH:
      addBiasBatched_kernel<T, SWISH>
          <<<gridDim, blockDim, 0, stream>>>(output, input, bias, N, C);
      break;
    case RELU_2: // square relu
      addBiasBatched_kernel<T, RELU_2>
          <<<gridDim, blockDim, 0, stream>>>(output, input, bias, N, C);
      break;
    default:
      throw Exception(
          "unsupported activation in addBiasBatched. Add in switch-case here");
  }

  ReportCUDAErrors(cudaGetLastError());
}

template <typename T, ActivationFunction act>
__global__ void addBiasBatched_kernel(T* output, const T* input, const T* bias,
                                      int N, int C, int Nstride) {
  int batch = blockIdx.y;
  int n = blockIdx.x * blockDim.y + threadIdx.y;
  if (n >= N) return;
  int c = threadIdx.x * 4;

  int biasIndex = batch * C + c;
  int tensorIndex = batch * Nstride * C + n * C + c;

  float val[4];
  float b[4];

  // Load from memory
  const bool fp16 = std::is_same<half, T>::value;
  if (fp16) {
    half inp[4];
    copyAs<uint2>(&inp[0], &input[tensorIndex]);
#pragma unroll
    for (int i = 0; i < 4; i++) val[i] = (float)inp[i];

    copyAs<uint2>(&inp[0], &bias[biasIndex]);
#pragma unroll
    for (int i = 0; i < 4; i++) b[i] = (float)inp[i];
  } else {
    copyAs<uint4>(&val[0], &input[tensorIndex]);
    copyAs<uint4>(&b[0], &bias[biasIndex]);
  }

  // Perform bias add and activation
#pragma unroll
  for (int i = 0; i < 4; i++) {
    float x = val[i] + b[i];
    x = activate(x, act);
    val[i] = x;
  }

  // write to memory
  if (fp16) {
    half op[4];
#pragma unroll
    for (int i = 0; i < 4; i++) op[i] = (half)val[i];
    copyAs<uint2>(&output[tensorIndex], &op[0]);
  } else {
    copyAs<uint4>(&output[tensorIndex], &val[0]);
  }
}

// Input/output tensors are Batch * N * C
// bias tensor is N * C (i.e, different bias for each Batch dimension)
template <typename T>
void addBiasBatched(T* output, const T* input, const T* bias, int Batch, int N,
                    int C, int Nstride, ActivationFunction activation, cudaStream_t stream) {
  // process 4 elements per thread to achieve close to peak memory bandwidth
  if (C % 4 != 0) throw Exception("unsupported filter size");
  if (C > 4096) throw Exception("unsupported filter size");

  dim3 blockDim, gridDim;
  blockDim.x = C / 4;
  blockDim.y = std::min(std::max(512 / blockDim.x, 1u), (unsigned int) N);
  blockDim.z = 1;
  gridDim.x = DivUp(N, blockDim.y);
  gridDim.y = Batch;
  gridDim.z = 1;

  switch (activation) {
    case NONE:
      addBiasBatched_kernel<T, NONE><<<gridDim, blockDim, 0, stream>>>(
          output, input, bias, N, C, Nstride);
      break;
    case SELU:
      addBiasBatched_kernel<T, SELU><<<gridDim, blockDim, 0, stream>>>(
          output, input, bias, N, C, Nstride);
      break;
    case MISH:
      addBiasBatched_kernel<T, MISH>
          <<<gridDim, blockDim, 0, stream>>>(output, input, bias, N, C, Nstride);
      break;
    case RELU:
      addBiasBatched_kernel<T, RELU>
          <<<gridDim, blockDim, 0, stream>>>(output, input, bias, N, C, Nstride);
      break;
    case SWISH:
      addBiasBatched_kernel<T, SWISH>
          <<<gridDim, blockDim, 0, stream>>>(output, input, bias, N, C, Nstride);
      break;
    case RELU_2: // square relu
      addBiasBatched_kernel<T, RELU_2>
          <<<gridDim, blockDim, 0, stream>>>(output, input, bias, N, C, Nstride);
      break;
    default:
      throw Exception(
          "unsupported activation in addBiasBatched. Add in switch-case here");
  }

  ReportCUDAErrors(cudaGetLastError());
}

template <typename T>
__global__ void addBias_NCHW_kernel(T* c, T* a, T* b, int N, int C, int H,
                                    int W, ActivationFunction activation) {
  int i = threadIdx.x + blockDim.x * blockIdx.x;
  int size = N * C * H * W;
  if (i < size) {
    float aVal = (float)a[i];

    // All this math can be optimized, but the kernel is memory bound anyway.
    int biasIndex = (i / (H * W)) % C;
    float bVal = (float)b[biasIndex];

    float cVal = aVal + bVal;

    cVal = activate(cVal, activation);

    c[i] = (T)cVal;
  }
}

// Add bias to convolution's output.
template <typename T>
void addBias_NCHW(T* c, T* a, T* b, int N, int C, int H, int W,
                  ActivationFunction activation, cudaStream_t stream) {
  int size = N * C * H * W;
  const int kBlockSize = 256;
  int blocks = DivUp(size, kBlockSize);

  addBias_NCHW_kernel<<<blocks, kBlockSize, 0, stream>>>(c, a, b, N, C, H, W,
                                                         activation);
  ReportCUDAErrors(cudaGetLastError());
}

template <typename dT, typename sT>
__device__ dT readNCHW(const sT* input_tensor, int n, int c, int h, int w,
                       int Nin, int Cin, int H, int W) {
  if (n >= Nin || c >= Cin) return 0;

  int index;
  index = n;
  index *= Cin;
  index += c;
  index *= H;
  index += h;
  index *= W;
  index += w;

  return (dT)(input_tensor[index]);
}

template <typename dT, typename sT>
__global__ void NCHWtoNHWC_kernel(dT* output_tensor, const sT* input_tensor,
                                  int Nin, int Cin, int Nout, int Cout, int H,
                                  int W) {
  int tid = blockIdx.x * blockDim.x + threadIdx.x;

  if (tid >= Nout * Cout * H * W) return;

  int index = tid;

  int c = (index % Cout);
  index /= Cout;
  int w = index % W;
  index /= W;
  int h = index % H;
  index /= H;
  int n = index;

  output_tensor[tid] =
      readNCHW<dT, sT>(input_tensor, n, c, h, w, Nin, Cin, H, W);
}

template <typename DstType, typename SrcType>
void convertNCHWtoNHWC(DstType* output_tensor, const SrcType* input_tensor,
                       int Nin, int Cin, int Nout, int Cout, int H, int W) {
  size_t numElements = Nout * Cout * H * W;
  const int blockSize = 256;
  int blocks = DivUp(numElements, blockSize);
  NCHWtoNHWC_kernel<<<blocks, blockSize>>>(output_tensor, input_tensor, Nin,
                                           Cin, Nout, Cout, H, W);
}

template <typename DstType, typename SrcType>
__global__ void copyTypeConverted_kernel(DstType* op, SrcType* ip, int N) {
  int tid = blockIdx.x * blockDim.x + threadIdx.x;

  if (tid >= N) return;

  DstType el = (DstType)ip[tid];
  op[tid] = el;
}

template <typename DstType, typename SrcType>
void copyTypeConverted(DstType* op, SrcType* ip, int N, cudaStream_t stream) {
  const int kBlockSize = 256;
  int blocks = DivUp(N, kBlockSize);
  copyTypeConverted_kernel<<<blocks, kBlockSize, 0, stream>>>(op, ip, N);
}

template <typename T>
__global__ void batchNorm_kernel(T* output, const T* input, const T* skipInput,
                                 int N, int C, int H, int W, const float* means,
                                 const float* varMultipliers,
                                 ActivationFunction activation) {
  int index = threadIdx.x + blockDim.x * blockIdx.x;

  int wIndex = 0;
  if (sizeof(T) == sizeof(float))
    wIndex = (index / (H * W)) % C;  // NCHW for fp32.
  else
    wIndex = index % C;  // NHWC for fp16.

  float el = input[index];
  float mean = means[wIndex];
  float varMulti = varMultipliers[wIndex];

  el -= mean;
  el *= varMulti;

  if (skipInput) el += (float)skipInput[index];

  el = activate(el, activation);

  output[index] = (T)el;
}

// Every thread processes single element.
template <typename T>
void batchNorm(T* output, const T* input, const T* skipInput, int N, int C,
               int H, int W, float* means, float* var_multipliers,
               ActivationFunction activation) {
  const int total_elements = N * C * H * W;
  const int kBlockSize = 256;
  int blocks = DivUp(total_elements, kBlockSize);

  batchNorm_kernel<<<blocks, kBlockSize>>>(output, input, skipInput, N, C, H, W,
                                           means, var_multipliers, activation);

  ReportCUDAErrors(cudaGetLastError());
}

__global__ void expandPlanes_kernel_Fp32_NCHW(float* output,
                                              const uint64_t* masks,
                                              const float* values, int n) {
  // Block size of 256, same mask/val for 64 consecutive threads.
  constexpr int kNumShmemElements = 256 / 64;

  __shared__ uint64_t shMasks[kNumShmemElements];
  __shared__ float shVals[kNumShmemElements];

  int index = threadIdx.x + blockDim.x * blockIdx.x;

  int planeIndex = index >> 6;

  if (planeIndex >= n) return;

  // Load inputs to shared memory.
  if (threadIdx.x < kNumShmemElements) {
    shMasks[threadIdx.x] = masks[planeIndex + threadIdx.x];
    shVals[threadIdx.x] = values[planeIndex + threadIdx.x];
  }
  __syncthreads();

  uint64_t mask = shMasks[threadIdx.x >> 6];

  int sqIndex = index & 0x3F;
  float op = 0;

  bool set = !!(mask & (1ull << sqIndex));
  if (set) {
    op = shVals[threadIdx.x >> 6];
  }
  output[index] = op;
}

void expandPlanes_Fp32_NCHW(float* output, const uint64_t* masks,
                            const float* values, int n, cudaStream_t stream) {
  int threads = n * 8 * 8;  // Each thread writes a single element.
  const int blockSize = 256;
  int blocks = DivUp(threads, blockSize);
  expandPlanes_kernel_Fp32_NCHW<<<blocks, blockSize, 0, stream>>>(output, masks,
                                                                  values, n);
  ReportCUDAErrors(cudaGetLastError());
}

// TODO: Can optimize using shared memory if this becomes a bottleneck.
__global__ void expandPlanes_kernel_Fp16_NHWC(half* output,
                                              const uint64_t* masks,
                                              const float* values, int n) {
  const int index = threadIdx.x + blockDim.x * blockIdx.x;
  if (index >= n * 8 * 8) return;

  const int planeIndex = index % kInputPlanes;
  const int boardIndex = index / (kInputPlanes * 8 * 8);
  const int sqIndex = (index / kInputPlanes) & 0x3F;

  uint64_t mask = masks[boardIndex * kInputPlanes + planeIndex];

  half op = 0;
  bool set = !!(mask & (1ull << sqIndex));
  if (set) {
    float val = values[boardIndex * kInputPlanes + planeIndex];
    op = (half)val;
  }
  output[index] = op;
}

void expandPlanes_Fp16_NHWC(half* output, const uint64_t* masks,
                            const float* values, int n, cudaStream_t stream) {
  int threads = n * 8 * 8;  // Each thread writes a single element.
  const int kBlockSize = 256;
  int blocks = DivUp(threads, kBlockSize);
  expandPlanes_kernel_Fp16_NHWC<<<blocks, kBlockSize, 0, stream>>>(
      output, masks, values, n);
  ReportCUDAErrors(cudaGetLastError());
}

__global__ void expandPlanes_kernel_Fp16_NCHW(half* output,
                                              const uint64_t* masks,
                                              const float* values, int n) {
  // block size of 256, same mask/val for 64 consecutive threads
  constexpr int kNumShmemElements = 256 / 64;

  __shared__ uint64_t shMasks[kNumShmemElements];
  __shared__ half shVals[kNumShmemElements];

  int index = threadIdx.x + blockDim.x * blockIdx.x;

  int planeIndex = index >> 6;

  if (planeIndex >= n) return;

  // load inputs to shared memory
  if (threadIdx.x < kNumShmemElements) {
    shMasks[threadIdx.x] = masks[planeIndex + threadIdx.x];
    shVals[threadIdx.x] = values[planeIndex + threadIdx.x];
  }
  __syncthreads();

  uint64_t mask = shMasks[threadIdx.x >> 6];

  int sqIndex = index & 0x3F;
  half op = 0;

  bool set = !!(mask & (1ull << sqIndex));
  if (set) {
    op = (half)shVals[threadIdx.x >> 6];
  }
  output[index] = op;
}

void expandPlanes_Fp16_NCHW(half* output, const uint64_t* masks,
                            const float* values, int n, cudaStream_t stream) {
  int threads = n * 8 * 8;  // each thread writes a single element
  const int blockSize = 256;
  int blocks = DivUp(threads, blockSize);
  expandPlanes_kernel_Fp16_NCHW<<<blocks, blockSize, 0, stream>>>(output, masks,
                                                                  values, n);
  ReportCUDAErrors(cudaGetLastError());
}

template <typename T>
__global__ void globalScale_kernel(T* output, const T* input,
                                   const T* scaleBias, const T* prevLayerBias,
                                   int inputSize, int C,
                                   ActivationFunction activation) {
  const int kPlaneSize = 64;

  int tid = blockIdx.x * blockDim.x + threadIdx.x;

  if (tid > inputSize) return;

  int nc = tid / kPlaneSize;
  int n = nc / C;
  int c = nc % C;

  float val1 = input[tid];   // Output of residual block to be scaled.
  float val2 = output[tid];  // Skip connection to be added directly.

  if (prevLayerBias) {
    val1 += (float)(prevLayerBias[c]);
  }

  int startIdx = n * 2 * C;  // Scale and bias interleaved.

  float s = scaleBias[startIdx + c];
  s = 1.0f / (1.0f + exp(-s));  // Sigmoid on scale.

  float b = scaleBias[startIdx + c + C];

  float op = val1 * s + val2 + b;
  op = activate(op, activation);
  output[tid] = (T)op;
}

__global__ void globalScale_kernel_fp16_nhwc(half* output, const half* input,
                                             const half* scaleBias,
                                             const half* prevLayerBias,
                                             int inputSize, int C, int HWC,
                                             ActivationFunction activation) {
  int tid = blockIdx.x * blockDim.x + threadIdx.x;

  if (tid > inputSize) return;

  int c = tid % C;
  int n = tid / (HWC);

  float val1 = (float)input[tid];   // Output of residual block to be scaled.
  float val2 = (float)output[tid];  // Skip connection to be added directly.
  if (prevLayerBias) {
    val1 += (float)prevLayerBias[c];
  }

  int startIdx = n * 2 * C;  // Scale and bias interleaved.

  float s = scaleBias[startIdx + c];
  s = 1.0f / (1.0f + exp(-s));  // Sigmoid on scale.

  float b = scaleBias[startIdx + c + C];

  float op = val1 * s + val2 + b;
  op = activate(op, activation);

  output[tid] = (half)op;
}

// N blocks.
// C threads per block.
// 'HWC' input data processed by thread block.
// Each thread writes a single output.
__global__ void globalAvgPool_kernel_NHWC_fp16(half* output, const half* input,
                                               const half* prevLayerBias,
                                               int inputSize, int outputSize) {
  const int elementsPerThread = 64;  // 8x8 board.

  int blockStart = blockIdx.x * blockDim.x;

  float S = 0;

#pragma unroll
  for (int i = 0; i < elementsPerThread; i++) {
    int localIndex = i * blockDim.x + threadIdx.x;
    int inputIndex = blockStart * elementsPerThread + localIndex;
    if (inputIndex < inputSize) S += (float)(input[inputIndex]);
  }

  float avg = S / elementsPerThread;

  // Add bias from previous layer.
  if (prevLayerBias) avg += (float)(prevLayerBias[threadIdx.x]);

  int opIndex = blockStart + threadIdx.x;
  if (opIndex < outputSize) output[opIndex] = (half)avg;
}

// Each thread reads 2 inputs (8x8/32), and each warp writes a single output.
template <typename T>
__global__ void globalAvgPool_kernel(T* output, const T* input,
                                     const T* prevLayerBias, int inputSize,
                                     int outputSize, int C) {
  const int elementsPerWarp = 64;
  const int elementsPerThread = 2;

  int tid = blockIdx.x * blockDim.x + threadIdx.x;

  int laneId = threadIdx.x & 0x1F;
  int laneStartIndex = (tid - laneId) * elementsPerThread;

  // Compute per-thread sum for elementsPerThread elements.
  float S = 0;

#pragma unroll
  for (int i = 0; i < elementsPerWarp; i += 32) {
    int index = laneStartIndex + laneId + i;
    if (index < inputSize) S += (float)(input[index]);
  }

// Compute warp wide sum (for entire plane - elementsPerWarp elements).
#pragma unroll
  for (int offset = 1; offset < 32; offset *= 2) {
    S += __shfl_down_sync(0xFFFFFFFF, S, offset);
  }

  float avg = S / elementsPerWarp;
  int opIndex = tid >> 5;

  // First thread in warp has the sum, write it in output.
  if (laneId == 0) {
    if (opIndex < outputSize) {
      if (prevLayerBias) avg += (float)prevLayerBias[opIndex % C];
      output[opIndex] = (T)avg;
    }
  }
}

template <typename T>
void globalAvgPool(int N, int C, T* output, const T* input,
                   const T* prevLayerBias, bool nhwc) {
  const int kPlaneSize = 64;

  const bool fp16 = std::is_same<half, T>::value;
  if (nhwc) {
    assert(fp16);
    // For NHWC fp16, simply launch N blocks, each with C threads.
    globalAvgPool_kernel_NHWC_fp16<<<N, C>>>((half*)output, (half*)input,
                                             (half*)prevLayerBias,
                                             N * C * kPlaneSize, N * C);
  } else {
    // For NCHW layout (used with fp32),
    // each warp processes a full plane (64 elements), and writes a single
    // average N*C warps are launched.

    const int kTotalWarps = N * C;
    const int kWarpsPerBlock = 8;
    const int kBlockSize = kWarpsPerBlock * 32;

    int blocks = DivUp(kTotalWarps, kWarpsPerBlock);
    globalAvgPool_kernel<<<blocks, kBlockSize>>>(output, input, prevLayerBias,
                                                 N * C * kPlaneSize, N * C, C);
  }
  ReportCUDAErrors(cudaGetLastError());
}

template <typename T>
void globalScale(int N, int C, T* output, const T* input, const T* scaleBias,
                 const T* prevLayerBias, bool nhwc,
                 ActivationFunction activation) {
  const bool fp16 = std::is_same<half, T>::value;

  // Each thread writes one output.
  const int kBlockSize = 256;
  const int kBlocks = DivUp(N * 8 * 8 * C, kBlockSize);

  if (nhwc) {
    assert(fp16);
    globalScale_kernel_fp16_nhwc<<<kBlocks, kBlockSize>>>(
        (half*)output, (half*)input, (half*)scaleBias, (half*)prevLayerBias,
        N * C * 8 * 8, C, 8 * 8 * C, activation);
  } else {
    globalScale_kernel<<<kBlocks, kBlockSize>>>(
        output, input, scaleBias, prevLayerBias, N * C * 8 * 8, C, activation);
  }
  ReportCUDAErrors(cudaGetLastError());
}

template <typename T>
__global__ void policyMap_kernel(T* output, const T* input,
                                 const short* indices, int N, int inputSize,
                                 int usedSize, int outputSize) {
  int tid = blockIdx.x * blockDim.x + threadIdx.x;

  int n = tid / usedSize;
  int i = tid % usedSize;

  if (n >= N) return;

  int j = indices[i];

  if (j >= 0) {
    output[n * outputSize + j] = input[n * inputSize + i];
  }
}

template <typename T>
void PolicyMap(int N, T* output, const T* input, const short* indices,
               int inputSize, int usedSize, int outputSize,
               cudaStream_t stream) {
  // Each thread processes one input element
  // Only some of the threads (with valid mapping) write output
  const int kBlockSize = 256;
  const int kBlocks = DivUp(N * usedSize, kBlockSize);

  policyMap_kernel<T><<<kBlocks, kBlockSize, 0, stream>>>(
      (T*)output, (T*)input, (short*)indices, N, inputSize, usedSize,
      outputSize);
  ReportCUDAErrors(cudaGetLastError());
}

template <typename T = float, bool use_se, ActivationFunction activation,
          bool use_bias, bool use_skip>
void OutputInputTransform(int N, int C, int se_K, T* output, const T* input,
                          const T* skip, const T* bias, const T* w1,
                          const T* b1, const T* w2, const T* b2,
                          cudaStream_t stream) {
  // Each thread processes entire chess board
  if (use_se == false) {
    dim3 grid_dim(DivUp(C, kOpInpTransformBlockSize), N, 1);
    OutputTransform_relu_InputTransform_kernel<float, activation, use_bias, use_skip>
        <<<grid_dim, kOpInpTransformBlockSize, 0, stream>>>(N, C, output, input,
                                                            (float*)skip, bias);
  } else if (C > kMaxResBlockFusingChannels) {
    throw Exception(
        "res block fusing opt not supported for the given data type and no "
        "of filters\n");
  } else {
    OutputTransform_SE_relu_InputTransform_kernel<float, activation,
                                                  use_bias, use_skip>
        <<<N, C, 0, stream>>>(N, C, se_K, output, input, (float*)skip, bias, w1,
                              b1, w2, b2);
  }

  ReportCUDAErrors(cudaGetLastError());
}


// softmax along C dimension which is assumed to be 64
// each thread processes two elements. Each warp computes a sum (over 64
// elements)
template <typename T>
__global__ void softmax_opt_64_kernel(T* output, const T* input, const T* input2, int N) {

  int index = blockDim.x * blockIdx.x + threadIdx.x;
  if (index >= N) return;

  float x[4];
  float ex[2];

  // Load from memory
  const bool fp16 = std::is_same<half, T>::value;
  if (fp16) {
    half inp[2];
    copyAs<int>(&inp[0], &input[index * 2]);
    x[0] = (float)inp[0];
    x[1] = (float)inp[1];
    if (input2 != nullptr) {
      copyAs<int>(&inp[0], &input2[index * 2]);
      x[2] = (float)inp[0];
      x[3] = (float)inp[1];
    }
  } else {
    copyAs<uint2>(&x[0], &input[index * 2]);
    if (input2 != nullptr) {
      copyAs<uint2>(&x[2], &input2[index * 2]);
    }
  }

  if (input2 != nullptr) {
    x[0] += x[2];
    x[1] += x[3];
  }
  float threadMax = max(x[0], x[1]);
  float maxval = warpMax(threadMax);
  maxval = __shfl_sync(0xFFFFFFFF, maxval, 0);

  ex[0] = exp(x[0] - maxval);
  ex[1] = exp(x[1] - maxval);

  float threadSum = ex[0] + ex[1];
  float Sum = warpReduce(threadSum);
  Sum = __shfl_sync(0xFFFFFFFF, Sum, 0);

  ex[0] = ex[0] / Sum;
  ex[1] = ex[1] / Sum;

  // Store to memory
  if (fp16) {
    half op[2];
    op[0] = (half)ex[0];
    op[1] = (half)ex[1];
    copyAs<int>(&output[index * 2], &op[0]);
  } else {
    copyAs<uint2>(&output[index * 2], &ex[0]);
  }
}


// N * C Tensors
// performs softmax along the C dimension
// Each thread processes one element
// Sums are computed in shared memory
// C threads per block, N blocks
template <typename T>
__global__ void softmax_kernel(T* output, const T* input, const T* input2) {
  int n = blockIdx.x;
  int c = threadIdx.x;
  int C = blockDim.x;
  int index = n * C + c;

  // softmax = tf.exp(logits) / tf.reduce_sum(tf.exp(logits), axis)

  float x = (float)input[index];
  if (input2 != nullptr) x += (float)input2[index];

  __shared__ float sum, maxval;
  if (c == 0) {
    sum = 0;
    maxval = x;
  }

  __syncthreads();

  // Get max across warp first, and then update across C dimension
  float warpmax = warpMax(x);
  if ((c & 0x1F) == 0) atomicMaxFloat(&maxval, warpmax);

  __syncthreads();

  float ex = exp(x - maxval);

  // compute warp wide sums first
  float val = warpReduce(ex);

  // update shared memory sum across C dimension
  if ((c & 0x1F) == 0) atomicAdd(&sum, val);

  __syncthreads();

  float op = ex / sum;

  output[index] = (T)op;
}

template <typename T>
void Softmax(int N, int C, T* output, const T* input, const T* input2, cudaStream_t stream) {
  if (C == 64) {
    int size = N * 32;              // Total no of threads needed
    const int kBlockSize = 256;
    int blocks = DivUp(size, kBlockSize);
    softmax_opt_64_kernel<T><<<blocks, kBlockSize, 0, stream>>>(output, input, input2, size);
  } else {
    softmax_kernel<T><<<N, C, 0, stream>>>(output, input, input2);
  }

  ReportCUDAErrors(cudaGetLastError());
}

__device__ __forceinline__ float shared_sum_for_layer_norm(float x) {
  // compute warp-wide sum
  float s = warpReduce(x);

  // warp-wide sums
  // Max product of the two dimension for the below array is 16 (512/32), but
  // we make each dimension 16 for simplicity. if shared memory capacity is the
  // bottleneck (it's not), we can convert these to single dim array and
  // dynamically index
  __shared__ float sum[16][16];

  // compute sum across C dimension using the warp wide partial sums
  if (threadIdx.x == 0) sum[threadIdx.z][threadIdx.y] = s;
  __syncthreads();

  if (threadIdx.x == 0 && threadIdx.y == 0) {
    float cSum = 0;
    for (int j = 0; j < blockDim.y; j++) cSum += sum[threadIdx.z][j];
    sum[threadIdx.z][0] = cSum;
  }
  __syncthreads();

  // s now contains the sum across C dimension
  return sum[threadIdx.z][0];
}

// Each thread processes 4 elements
// 1. Perform Bias add, and skip add
// 2. Perform layer norm (normalize across C dimension)
template <typename T>
__global__ void layer_norm_kernel(int N, int C, T* output, const T* input, const T* bias,
                                  const T* skip, const T* gammas,
                                  const T* betas, float ep, float alpha, ActivationFunction act) {
  int n = blockIdx.x * blockDim.z + threadIdx.z;
  if (n >= N) return;
  int c = (threadIdx.y * 32 + threadIdx.x) * 16;
  bool oobThread = c >= C;

  int biasIndex = c;
  int tensorIndex = n * C + c;

  float val[16] = {0, 0, 0, 0, 0, 0, 0, 0, 0, 0, 0, 0, 0, 0, 0, 0};
  float oth[16] = {0, 0, 0, 0, 0, 0, 0, 0, 0, 0, 0, 0, 0, 0, 0, 0};

  const bool fp16 = std::is_same<half, T>::value;
  if (!oobThread) {
    // Load from memory (16 elements a time)
    if (fp16) {
      half inp[8];
      copyAs<uint4>(&inp[0], &input[tensorIndex]);
      for (int i = 0; i < 8; i++) val[i] = (float)inp[i];
      copyAs<uint4>(&inp[0], &input[tensorIndex + 8]);
      for (int i = 0; i < 8; i++) val[i + 8] = (float)inp[i];
      copyAs<uint4>(&inp[0], &bias[biasIndex]);
      for (int i = 0; i < 8; i++) oth[i] = (float)inp[i];
      copyAs<uint4>(&inp[0], &bias[biasIndex + 8]);
      for (int i = 0; i < 8; i++) oth[i + 8] = (float)inp[i];
      for (int i=0; i < 16; i++) val[i] += oth[i];
    } else {
      copyAs<uint4>(&val[0], &input[tensorIndex]);
      copyAs<uint4>(&val[4], &input[tensorIndex + 4]);
      copyAs<uint4>(&val[8], &input[tensorIndex + 8]);
      copyAs<uint4>(&val[12], &input[tensorIndex + 12]);
      copyAs<uint4>(&oth[0], &bias[biasIndex]);
      copyAs<uint4>(&oth[4], &bias[biasIndex + 4]);
      copyAs<uint4>(&oth[8], &bias[biasIndex + 8]);
      copyAs<uint4>(&oth[12], &bias[biasIndex + 12]);
      for (int i = 0; i < 16; i++) val[i] += oth[i];
    }
  }

  if (!oobThread) {
    // Load from memory (16 elements a time)
    if (fp16) {
      half inp[8];
      copyAs<uint4>(&inp[0], &skip[tensorIndex]);
      for (int i = 0; i < 8; i++) oth[i] = (float)inp[i];
      copyAs<uint4>(&inp[0], &skip[tensorIndex + 8]);
      for (int i = 0; i < 8; i++) oth[i + 8] = (float)inp[i];
    } else {
      copyAs<uint4>(&oth[0], &skip[tensorIndex]);
      copyAs<uint4>(&oth[4], &skip[tensorIndex + 4]);
      copyAs<uint4>(&oth[8], &skip[tensorIndex + 8]);
      copyAs<uint4>(&oth[12], &skip[tensorIndex + 12]);
    }
  }

  // 1. Compute mean
  float s = 0;
  if (!oobThread)
<<<<<<< HEAD
    for (int i = 0; i < 4; i++) {
      val[i] = activate(val[i] + b[i], act) + sk[i] * alpha;
=======
    for (int i = 0; i < 16; i++) {
      val[i] = activate(val[i], act) + oth[i] * alpha;
>>>>>>> 6e4a26bf
      s += val[i];
    }
  
  s = shared_sum_for_layer_norm(s);
  float mean = s / C;

  // 2. Compute varience
  s = 0;
  if (!oobThread)
    for (int i = 0; i < 16; i++) {
      float d = val[i] - mean;
      float d_sq = d * d;
      s += d_sq;
    }
  s = shared_sum_for_layer_norm(s);
  float var = s / C;

  if (!oobThread) {
    // Load from memory (16 elements a time)
    if (fp16) {
      half inp[8];
      copyAs<uint4>(&inp[0], &gammas[biasIndex]);
      for (int i = 0; i < 8; i++) oth[i] = (float)inp[i];
      copyAs<uint4>(&inp[0], &gammas[biasIndex + 8]);
      for (int i = 0; i < 8; i++) oth[i + 8] = (float)inp[i];
    } else {
      copyAs<uint4>(&oth[0], &gammas[biasIndex]);
      copyAs<uint4>(&oth[4], &gammas[biasIndex + 4]);
      copyAs<uint4>(&oth[8], &gammas[biasIndex + 8]);
      copyAs<uint4>(&oth[12], &gammas[biasIndex + 12]);
    }
  }

  // 3. Normalize
  for (int i = 0; i < 16; i++) {
    float d = val[i] - mean;
    float norm = d / sqrt(var + ep);
    float op = norm * oth[i];
    val[i] = op;
  }

  if (!oobThread) {
    // Load from memory (16 elements a time)
    if (fp16) {
      half inp[8];
      copyAs<uint4>(&inp[0], &betas[biasIndex]);
      for (int i = 0; i < 8; i++) oth[i] = (float)inp[i];
      copyAs<uint4>(&inp[0], &betas[biasIndex + 8]);
      for (int i = 0; i < 8; i++) oth[i + 8] = (float)inp[i];
    } else {
      copyAs<uint4>(&oth[0], &betas[biasIndex]);
      copyAs<uint4>(&oth[4], &betas[biasIndex + 4]);
      copyAs<uint4>(&oth[8], &betas[biasIndex + 8]);
      copyAs<uint4>(&oth[12], &betas[biasIndex + 12]);
    }
  }

  for (int i = 0; i < 16; i++) {
    val[i] += oth[i];
  }

  if (!oobThread) {
    // Write to memory
    if (fp16) {
      half op[8];
      for (int i = 0; i < 8; i++) op[i] = (half)val[i];
      copyAs<uint4>(&output[tensorIndex], &op[0]);
      for (int i = 0; i < 8; i++) op[i] = (half)val[i + 8];
      copyAs<uint4>(&output[tensorIndex+8], &op[0]);
    } else {
      copyAs<uint4>(&output[tensorIndex], &val[0]);
      copyAs<uint4>(&output[tensorIndex + 4], &val[4]);
      copyAs<uint4>(&output[tensorIndex + 8], &val[8]);
      copyAs<uint4>(&output[tensorIndex + 12], &val[12]);
    }
  }
}

// add (optional) skip connection to input, and then perform Layer normalization
// normalization is done across C dimension (i.e, sums and std deviations taken over elements in C dim)
template <typename T>
void LayerNorm(int N, int C, T* output, const T* input, const T* bias,
               const T* skip, const T* gammas, const T* betas, float ep, float alpha,
               ActivationFunction act, cudaStream_t stream) {
  // process 4 elements per thread to achieve close to peak memory bandwidth
  if (C % 16 != 0) throw Exception("unsupported filter size");
  if (C > 16384) throw Exception("unsupported filter size");

  dim3 blockDim, gridDim;
  blockDim.x = 32;
  blockDim.y = DivUp(C / 16, 32);
  blockDim.z =
      std::min(std::max(512 / (blockDim.x * blockDim.y), 1u), (unsigned int)N);
  gridDim.x = DivUp(N, blockDim.z);
  gridDim.y = 1;
  gridDim.z = 1;

  layer_norm_kernel<T><<<gridDim, blockDim, 0, stream>>>(
      N, C, output, input, bias, skip, gammas, betas, ep, alpha, act);

  ReportCUDAErrors(cudaGetLastError());
}

// Compute promotion logits in a single kernel
// keys matrix is of N * 64 * C (but we use only last 8 from the 'rows'
// dimension, so N * 8 * C)
// ppo matrix is 4 * C (weights for dense layer / matrix multiplication)
// policy_attn_logits matrix is N * 64 * 64, but we use only 8x8 part of it
// from each batch dimension (so, N * 8 * 8)
// output matrix (promotion logits) is of N * 8 * 24 size
template <typename T>
__global__ void promotion_logits_kernel(int C, T* output, const T* keys,
                                        const T* ppo,
                                        const T* policy_attn_logits) {
  constexpr int output_stride = 64 * 64 + 8 * 24;
  int n = blockIdx.x;   // [0..N)
  int y = threadIdx.y;  // [0..8)
  int x = threadIdx.x;  // [0..24)     // Can split into 8 * 3

  int threadInGroup = threadIdx.y * 24 + threadIdx.x;

  // phase 1 : compute promotion_offsets by multiplying keys and ppo matrices
  const T* keys_start =
      keys + n * 64 * C + C * 56;  // we are interested only in last 8 out of 64
                                   // 'rows' of keys matrix
  __shared__ float promotion_offsets[4][8];

  // only 32 threads out of 192 in the group are active in this phase, and each
  // thread computes one element of the promotion_offsets matrix
  // TODO: opt idea1, can use more threads to reduce the length of the loop for
  // the matrix multiply (do parallel reduction of partial sums later)
  //       opt idea2, the below loop for matrix mul has very poor memory access
  //       pattern, can do the loop over 32, and do parallel reductions
  if (threadInGroup < 32) {
    int x = threadInGroup % 4;
    int y = threadInGroup / 4;

    float S = 0;
    for (int i = 0; i < C;
         i++) {  // TODO: modify to loop over 32 instead of C (doing parallel
                 // reductions for the 32 sums)
      float a = (float)keys_start[y * C + i];
      float b =
          (float)ppo[x * C + i];  // weight matrix is transposed (col major)
      S += a * b;
    }

    // write the product (promotion_offsets) in shared memory
    promotion_offsets[x][y] = S;
  }

  __syncthreads();

  // phase 2: add the last "row" to the other 3
  // #knight offset is added to the other three
  // promotion_offsets = promotion_offsets[:, :3, :] + promotion_offsets[:, 3:4,
  // :] 
  // Only 24 threads in the group are active in this phase
  if (threadInGroup < 32) {
    int x = threadInGroup % 4;
    int y = threadInGroup / 4;
    if (x < 3) {
      promotion_offsets[x][y] += promotion_offsets[3][y];
    }
  }

  __syncthreads();

  // phase 3: add 8x8 chunk of policy_attn_logits matrix to promotion offsets
  //          the output is 3x8x8 (written as 8 * 24)
  // All threads are active in this phase and they compute one element each
  int w = x / 3;
  int c = x % 3;

  // n_promo_logits = matmul_qk[:, -16:-8, -8:]  # default traversals from rank
  // 7 to rank 8
  float n_promo_logit =
      (float)policy_attn_logits[n * output_stride + (48 + y) * 64 + (56 + w)];
  float promo_offset = promotion_offsets[c][w];

  float op = n_promo_logit + promo_offset;

  output[n * output_stride + threadInGroup] = (T)op;
}

template <typename T>
void ComputePromotionLogits(int N, int C, T* output, const T* keys,
                            const T* ppo, const T* policy_attn_logits,
                            cudaStream_t stream) {
  // N blocks
  // 8 * 24 threads
  // Each thread computes a single output element
  dim3 blockDim(24, 8, 1);
  promotion_logits_kernel<T>
      <<<N, blockDim, 0, stream>>>(C, output, keys, ppo, policy_attn_logits);
}

template <typename T>
__global__ void preprocess_for_attention_body_kernel(T* output, const T* input) {
  int n = blockIdx.x;
  int hw = blockIdx.y;
  int c = threadIdx.x;

  T op;
  if (c >= kInputPlanes) 
  {
    // concatenate from fixed pos encoding array
    op = (T) (kPosEncoding[hw][c - kInputPlanes]);
  } else {
    op = input[n * kInputPlanes * 64 + c * 64 + hw];  // nchw
  }

  constexpr int outputC = kInputPlanes + kNumPosEncodingChannels;

  // convert to nhwc
  output[n * 64 * outputC + hw * outputC + c] = op;
}

template <typename T>
void inputPreprocessForAttentionBody(T* output, const T* input, int N,
                                     cudaStream_t stream) {
  // N * 64 blocks
  // (kInputPlanes + kNumPosEncodingChannels) threads
  // Each thread computes a single output element
  dim3 gridSize = dim3(N, 64);
  int blockSize = kInputPlanes + kNumPosEncodingChannels;
  preprocess_for_attention_body_kernel<T>
      <<<gridSize, blockSize, 0, stream>>>(output, input);
}

template <typename T>
__global__ void input_gating_kernel(T* output, const T* input, const T* mult, const T* add, int HW, int C) {
  int n_offset = blockIdx.z * HW * C;
  int idx = threadIdx.y * C + blockIdx.x * blockDim.x + threadIdx.x; // index in input
  int idxT = (blockIdx.x * blockDim.x + threadIdx.x) * HW + threadIdx.y; // index in transposed weights arrays mult and add.

  if (idx < HW * C) {
    // Combine multiply gating, add gating and weights transpose.
    float op = (float) input[n_offset + idx] * (float) mult[idxT] + (float) add[idxT];
    output[n_offset + idx] = (T) op;
  }
}

template <typename T>
void applyInputGating(T* output, const T* input, const T* mult, const T* add,
                                int N, int HW, int C, cudaStream_t stream) {
  // Multiple blocks to fit into each input area / volume
  // Block x position indicates horizontal section of area
  // Block y position indicates batch
  // Each thread computes a single output element
  dim3 blockSize, gridSize;
  blockSize.x = DivUp(1024, HW);
  blockSize.y = HW;
  blockSize.z = 1;
  gridSize.x = DivUp(C, blockSize.x);
  gridSize.y = 1;
  gridSize.z = N;
  input_gating_kernel<T><<<gridSize, blockSize, 0, stream>>>(output, input, mult, add, HW, C);

  ReportCUDAErrors(cudaGetLastError());
}

// Template instantiation.
template void copyTypeConverted<half, float>(half* op, float* ip, int N,
                                             cudaStream_t stream);
template void copyTypeConverted<float, half>(float* op, half* ip, int N,
                                             cudaStream_t stream);
template void copyTypeConverted<float, float>(float* op, float* ip, int N,
                                              cudaStream_t stream);
template void copyTypeConverted<half, half>(half* op, half* ip, int N,
                                            cudaStream_t stream);

template void batchNorm<float>(float* output, const float* input,
                               const float* skipInput, int N, int C, int H,
                               int W, float* means, float* var_multipliers,
                               ActivationFunction activation);
template void batchNorm<half>(half* output, const half* input,
                              const half* skipInput, int N, int C, int H, int W,
                              float* means, float* var_multipliers,
                              ActivationFunction activation);

template void addVectors<float>(float* c, float* a, float* b, int size,
                                int asize, int bsize, ActivationFunction act,
                                cudaStream_t stream);
template void addVectors<half>(half* c, half* a, half* b, int size, int asize,
                               int bsize, ActivationFunction act,
                               cudaStream_t stream);

template void addVectorsHNC_NHC<float>(float* a, float* b, int N, int H, int C,
                                       cudaStream_t stream);
template void addVectorsHNC_NHC<half>(half* a, half* b, int N, int H, int C,
                                      cudaStream_t stream);

template void addBiasBatched<float>(float* output, const float* input,
                                    const float* bias, int Batch, int N, int C,
                                    ActivationFunction activation,
                                    cudaStream_t stream);
template void addBiasBatched<half>(half* output, const half* input,
                                   const half* bias, int Batch, int N, int C,
                                   ActivationFunction activation,
                                   cudaStream_t stream);

template void addBiasBatched<float>(float* output, const float* input,
                                    const float* bias, int Batch, int N, int C, int Nstride,
                                    ActivationFunction activation,
                                    cudaStream_t stream);
template void addBiasBatched<half>(half* output, const half* input,
                                   const half* bias, int Batch, int N, int C, int Nstride,
                                   ActivationFunction activation,
                                   cudaStream_t stream);

template void addBias_NCHW<float>(float* c, float* a, float* b, int N, int C,
                                  int H, int W, ActivationFunction activation,
                                  cudaStream_t stream);

template void addBias_NCHW<half>(half* c, half* a, half* b, int N, int C, int H,
                                 int W, ActivationFunction activation,
                                 cudaStream_t stream);

template void globalAvgPool<float>(int N, int C, float* output,
                                   const float* input,
                                   const float* prevLayerBias, bool nhwc);
template void globalAvgPool<half>(int N, int C, half* output, const half* input,
                                  const half* prevLayerBias, bool nhwc);

template void globalScale<float>(int N, int C, float* output,
                                 const float* input, const float* scaleBias,
                                 const float* prevLayerBias, bool nhwc,
                                 ActivationFunction activation);
template void globalScale<half>(int N, int C, half* output, const half* input,
                                const half* scaleBias,
                                const half* prevLayerBias, bool nhwc,
                                ActivationFunction activation);

template void PolicyMap<float>(int N, float* output, const float* input,
                               const short* indices, int inputSize,
                               int usedSize, int outputSize,
                               cudaStream_t stream);

template void PolicyMap<half>(int N, half* output, const half* input,
                              const short* indices, int inputSize, int usedSize,
                              int outputSize, cudaStream_t stream);

template void FilterTransform<float>(int N, int C, float* transformedFilter,
                                     const float* filter);

template void InputTransform<float, true>(int N, int C,
                                          float* transformed_input,
                                          const float* input,
                                          cudaStream_t stream);

template void InputTransform<float, false>(int N, int C,
                                           float* transformed_input,
                                           const float* input,
                                           cudaStream_t stream);

template void OutputTransform<float, true, RELU, true, true, false, false>(
    int N, int C, int se_K, float* output, const float* input,
    const float* skip, const float* bias, const float* w1, const float* b1,
    const float* w2, const float* b2, cudaStream_t stream);

template void OutputTransform<float, false, RELU, true, true, false, false>(

    int N, int C, int se_K, float* output, const float* input,
    const float* skip, const float* bias, const float* w1, const float* b1,
    const float* w2, const float* b2, cudaStream_t stream);

template void OutputTransform<float, true, RELU, true, true, true, false>(
    int N, int C, int se_K, float* output, const float* input,
    const float* skip, const float* bias, const float* w1, const float* b1,
    const float* w2, const float* b2, cudaStream_t stream);

template void OutputTransform<float, false, RELU, true, true, true, false>(
    int N, int C, int se_K, float* output, const float* input,
    const float* skip, const float* bias, const float* w1, const float* b1,
    const float* w2, const float* b2, cudaStream_t stream);

template void OutputTransform<float, false, RELU, true, false, false, false>(
    int N, int C, int se_K, float* output, const float* input,
    const float* skip, const float* bias, const float* w1, const float* b1,
    const float* w2, const float* b2, cudaStream_t stream);

template void OutputTransform<float, false, RELU, true, false, false, true>(
    int N, int C, int se_K, float* output, const float* input,
    const float* skip, const float* bias, const float* w1, const float* b1,
    const float* w2, const float* b2, cudaStream_t stream);

template void OutputTransform<float, true, RELU, true, true, true, true>(
    int N, int C, int se_K, float* output, const float* input,
    const float* skip, const float* bias, const float* w1, const float* b1,
    const float* w2, const float* b2, cudaStream_t stream);

template void OutputTransform<float, true, MISH, true, true, false, false>(
    int N, int C, int se_K, float* output, const float* input,
    const float* skip, const float* bias, const float* w1, const float* b1,
    const float* w2, const float* b2, cudaStream_t stream);

template void OutputTransform<float, false, MISH, true, true, false, false>(
    int N, int C, int se_K, float* output, const float* input,
    const float* skip, const float* bias, const float* w1, const float* b1,
    const float* w2, const float* b2, cudaStream_t stream);

template void OutputTransform<float, true, MISH, true, true, true, false>(
    int N, int C, int se_K, float* output, const float* input,
    const float* skip, const float* bias, const float* w1, const float* b1,
    const float* w2, const float* b2, cudaStream_t stream);

template void OutputTransform<float, false, MISH, true, true, true, false>(
    int N, int C, int se_K, float* output, const float* input,
    const float* skip, const float* bias, const float* w1, const float* b1,
    const float* w2, const float* b2, cudaStream_t stream);

template void OutputTransform<float, false, MISH, true, false, false, false>(
    int N, int C, int se_K, float* output, const float* input,
    const float* skip, const float* bias, const float* w1, const float* b1,
    const float* w2, const float* b2, cudaStream_t stream);

template void OutputTransform<float, false, MISH, true, false, false, true>(
    int N, int C, int se_K, float* output, const float* input,
    const float* skip, const float* bias, const float* w1, const float* b1,
    const float* w2, const float* b2, cudaStream_t stream);

template void OutputTransform<float, true, MISH, true, true, true, true>(
    int N, int C, int se_K, float* output, const float* input,
    const float* skip, const float* bias, const float* w1, const float* b1,
    const float* w2, const float* b2, cudaStream_t stream);

template void OutputTransform<float, false, NONE, true, false, false, false>(
    int N, int C, int se_K, float* output, const float* input,
    const float* skip, const float* bias, const float* w1, const float* b1,
    const float* w2, const float* b2, cudaStream_t stream);

template void OutputInputTransform<float, true, RELU, true, true>(
    int N, int C, int se_K, float* output, const float* input,
    const float* skip, const float* bias, const float* w1, const float* b1,
    const float* w2, const float* b2, cudaStream_t stream);

template void OutputInputTransform<float, false, RELU, true, true>(
    int N, int C, int se_K, float* output, const float* input,
    const float* skip, const float* bias, const float* w1, const float* b1,
    const float* w2, const float* b2, cudaStream_t stream);

template void OutputInputTransform<float, false, RELU, true, false>(
    int N, int C, int se_K, float* output, const float* input,
    const float* skip, const float* bias, const float* w1, const float* b1,
    const float* w2, const float* b2, cudaStream_t stream);

template void OutputInputTransform<float, true, MISH, true, true>(
    int N, int C, int se_K, float* output, const float* input,
    const float* skip, const float* bias, const float* w1, const float* b1,
    const float* w2, const float* b2, cudaStream_t stream);

template void OutputInputTransform<float, false, MISH, true, true>(
    int N, int C, int se_K, float* output, const float* input,
    const float* skip, const float* bias, const float* w1, const float* b1,
    const float* w2, const float* b2, cudaStream_t stream);

template void OutputInputTransform<float, false, MISH, true, false>(
    int N, int C, int se_K, float* output, const float* input,
    const float* skip, const float* bias, const float* w1, const float* b1,
    const float* w2, const float* b2, cudaStream_t stream);

template void Softmax<half>(int N, int C, half* output, const half* input, const half* input2,
                            cudaStream_t stream);
template void Softmax<float>(int N, int C, float* output, const float* input, const float* input2,
                             cudaStream_t stream);

template void LayerNorm<half>(int N, int C, half* output, const half* input,
                              const half* bias, const half* skip,
                              const half* gammas, const half* betas, float ep,
                              float alpha, ActivationFunction act,
                              cudaStream_t stream);
template void LayerNorm<float>(int N, int C, float* output, const float* input,
                               const float* bias, const float* skip,
                               const float* gammas, const float* betas,
                               float ep, float alpha, ActivationFunction act,
                               cudaStream_t stream);

template void ComputePromotionLogits<half>(int N, int C, half* output,
                                           const half* keys, const half* ppo,
                                           const half* policy_attn_logits,
                                           cudaStream_t stream);
template void ComputePromotionLogits<float>(int N, int C, float* output,
                                            const float* keys, const float* ppo,
                                            const float* policy_attn_logits,
                                            cudaStream_t stream);

template void convertNCHWtoNHWC<half, float>(half* output_tensor,
                                             const float* input_tensor, int Nin,
                                             int Cin, int Nout, int Cout, int H,
                                             int W);
template void convertNCHWtoNHWC<float, float>(float* output_tensor,
                                              const float* input_tensor,
                                              int Nin, int Cin, int Nout,
                                              int Cout, int H, int W);
template void convertNCHWtoNHWC<half, half>(half* output_tensor,
                                            const half* input_tensor, int Nin,
                                            int Cin, int Nout, int Cout, int H,
                                            int W);

template void inputPreprocessForAttentionBody<half>(half* output,
                                                    const half* input,
                                                    int N, cudaStream_t stream);

template void inputPreprocessForAttentionBody<float>(float* output,
                                                     const float* input, int N,
                                                     cudaStream_t stream);

template void applyInputGating<half>(half* output, const half* input, const half* mult, const half* add,
                                     int N, int C, int output_size, cudaStream_t stream);

template void applyInputGating<float>(float* output, const float* input, const float* mult, const float* add,
                                      int N, int C, int output_size, cudaStream_t stream);
}  // namespace cudnn_backend
}  // namespace lczero<|MERGE_RESOLUTION|>--- conflicted
+++ resolved
@@ -1015,13 +1015,8 @@
   // 1. Compute mean
   float s = 0;
   if (!oobThread)
-<<<<<<< HEAD
-    for (int i = 0; i < 4; i++) {
-      val[i] = activate(val[i] + b[i], act) + sk[i] * alpha;
-=======
     for (int i = 0; i < 16; i++) {
       val[i] = activate(val[i], act) + oth[i] * alpha;
->>>>>>> 6e4a26bf
       s += val[i];
     }
   
