--- conflicted
+++ resolved
@@ -337,21 +337,13 @@
  public:
   EncoderBlock(const LegacyWeights::EncoderLayer& cpu_weights, void* scratch,
                int heads, int size, float alpha, DataType* smolgen_global_scratch,
-<<<<<<< HEAD
-               int smolgen_global_size, int max_batch_size);
-=======
                int smolgen_global_size, int max_batch_size,
                ActivationFunction smolgen_act, ActivationFunction ffn_act);
->>>>>>> 6e4a26bf
   ~EncoderBlock();
 
   void Eval(int N, DataType* inpop, DataType* scratch0, DataType* scratch1,
             DataType* scratch2, cublasHandle_t cublas,
-<<<<<<< HEAD
-            cudaStream_t stream, ActivationFunction act) const;
-=======
             cudaStream_t stream) const;
->>>>>>> 6e4a26bf
 
   // all GPU side pointers
   DataType *mha_q_w, *mha_q_b;
@@ -388,11 +380,8 @@
   float alpha_; // scale to apply to skip connection add
 
   const bool has_smolgen_;
-<<<<<<< HEAD
-=======
   const ActivationFunction smolgen_activation_;
   const ActivationFunction ffn_activation_;
->>>>>>> 6e4a26bf
 
   // Output sizes for smolgen layers.
   int smol_compress_size_;
@@ -482,11 +471,7 @@
 
  public:
   AttentionBody(const LegacyWeights& weights, void* scratch,
-<<<<<<< HEAD
-                ActivationFunction default_act, int num_res_blocks,
-=======
                 Activations activations, int num_res_blocks,
->>>>>>> 6e4a26bf
                 int input_c, int max_batch_size);
   ~AttentionBody();
   void Eval(int N, DataType* output, const DataType* input,
@@ -502,11 +487,7 @@
   int embedding_op_size_;
   int encoder_head_count_;
   std::vector<EncoderBlock<DataType>*> encoder_weights_;
-<<<<<<< HEAD
-  ActivationFunction default_act_;
-=======
   Activations activations_;
->>>>>>> 6e4a26bf
   int num_resi_blocks_;
   int input_c_;
   int smolgen_global_size_;
