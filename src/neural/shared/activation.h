--- conflicted
+++ resolved
@@ -22,11 +22,7 @@
 #include <vector>
 
 namespace lczero {
-<<<<<<< HEAD
-enum ActivationFunction { NONE, RELU, TANH, SIGMOID, SELU, MISH, SWISH, RELU_2 };
-=======
 enum ActivationFunction { NONE, RELU, TANH, SIGMOID, SELU, MISH, SWISH };
->>>>>>> 6e4a26bf
 
 // Softmax activation
 void SoftmaxActivation(const size_t size, const float* input, float* output);
